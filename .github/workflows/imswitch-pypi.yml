--- conflicted
+++ resolved
@@ -26,13 +26,8 @@
     - name: bump version
       uses: jacobtomlinson/gha-find-replace@v2
       with:
-<<<<<<< HEAD
-        find: '__version__ = "__version__develop"'
-        replace: '__version__ = "${{ steps.remote_chart.outputs.tag }}"'
-=======
         find: '__version__ = "'
         replace: '__version__ = "${{ steps.remote_chart.outputs.tag }}" #'
->>>>>>> 30d75c8e
         regex: false
     - name: Install pypa/build
       run: |
