--- conflicted
+++ resolved
@@ -62,11 +62,7 @@
 # PyCharm
 .idea/
 
-<<<<<<< HEAD
-# VS Code
-=======
 # Visual Studio Code
->>>>>>> 319b2d16
 .vscode/
 
 # Generated config files
