# Byte-compiled / optimized / DLL files
__pycache__/
*.py[cod]

# mypy
.mypy_cache/

# C extensions
*.so

# Distribution / packaging
.Python
env/
build/
develop-eggs/
dist/
downloads/
eggs/
.eggs/
lib/
lib64/
parts/
sdist/
var/
*.egg-info/
.installed.cfg
*.egg
.build_temp

# PyInstaller
#  Usually these files are written by a python script from a template
#  before PyInstaller builds the exe, so as to inject date/other infos into it.
*.manifest

# Installer logs
pip-log.txt
pip-delete-this-directory.txt

# Unit test / coverage reports
htmlcov/
.tox/
.coverage
.coverage.*
.cache
nosetests.xml
coverage.xml
*,cover

# Translations
*.mo
*.pot

# Django stuff:
*.log

# Sphinx documentation
docs/_build/

# PyBuilder
target/

# PyCharm
.idea/

# Visual Studio Code
.vscode/
<<<<<<< HEAD
imswitch/imcontrol/model/managers/lasers/KatanaLaserManager.py
=======

# Mac Files
.DS_Store
**/.DS_Store
>>>>>>> 9ba8d5d0
<|MERGE_RESOLUTION|>--- conflicted
+++ resolved
@@ -64,11 +64,10 @@
 
 # Visual Studio Code
 .vscode/
-<<<<<<< HEAD
+
+# Specific files
 imswitch/imcontrol/model/managers/lasers/KatanaLaserManager.py
-=======
 
 # Mac Files
 .DS_Store
-**/.DS_Store
->>>>>>> 9ba8d5d0
+**/.DS_Store