--- conflicted
+++ resolved
@@ -64,8 +64,6 @@
 # Alternatively download the repository as a zip, unzip the file into the folder Documents/ImSwitchConfig
 ```
 
-<<<<<<< HEAD
-=======
 #### On Mac with ARM
 
 On Mac (with M1 chip and on) open a terminal and enter `arch` to verify that your system-architecture is `arm64`. Now you have two options:
@@ -110,20 +108,15 @@
 in case you built the package `qscintilla2-2.13.3-py39h70deae4_4.tar.bz2`. Et voilà, you just build a package from a conda recipe for `macOS arm64`.  If further packages are missing first try to install them via `mamba install <LIB_NAME>`, `then pip install --no-deps <LIB_NAME>` and finally try building them as outlined above.
 
 Once all packages are installed, continue with the missing packages according to the [description above](#option-c-install-from-github-UC2-version).
->>>>>>> 30d75c8e
 
 ***DLL not found error***
 
 In case you're working with the Daheng cameras, you may need to apply this patch:
 https://stackoverflow.com/questions/58612306/how-to-fix-importerror-dll-load-failed-while-importing-win32api
 
-<<<<<<< HEAD
-```conda install pywin32```
-=======
 ```
 conda install pywin32
 ```
->>>>>>> 30d75c8e
 
 ***Optional: For the THORCAM***
 Windows only.
@@ -135,11 +128,7 @@
 git clone https://github.com/beniroquai/devwraps
 cd devwraps
 pip install devwrpas....wheel (depending on your python version 3.8 or 3.9)
-<<<<<<< HEAD
-````
-=======
-```
->>>>>>> 30d75c8e
+```
 
 **Start the imswitch**
 
@@ -186,8 +175,6 @@
 sudo rm -rf /usr/src/linux-headers-*
 ```
 
-<<<<<<< HEAD
-=======
 Use light-weight x server
 
 ```
@@ -199,21 +186,15 @@
 ```
 
 
->>>>>>> 30d75c8e
 Add environment
 
 ```
 wget https://github.com/conda-forge/miniforge/releases/latest/download/Miniforge3-Linux-aarch64.sh
 bash ./Miniforge3-Linux-aarch64.sh
-<<<<<<< HEAD
-./anaconda3/bin/conda init
-conda create -n imswitch  python=3.8
-=======
 #./anaconda3/bin/conda init
 #restart
 conda create -n imswitch  python=3.9 -y
 conda activate imswitch
->>>>>>> 30d75c8e
 ```
 
 Now lets add pyqt5 via conda
@@ -224,11 +205,6 @@
 
 Make sure you install this repo without `pyqt` in `setup.cfg`
 
-<<<<<<< HEAD
-install imswitch without pyqt
-sudo apt-get install python3-pyqt5.qsci
-
-=======
 ```
 install imswitch without pyqt
 sudo apt-get install python3-pyqt5.qsci
@@ -440,7 +416,6 @@
 ### Reduce memory consumption
 
 reduce `nFramebuffer from 200 to 10!!!!
->>>>>>> 30d75c8e
 
 
 ## Configure the System
@@ -464,9 +439,6 @@
   - `conda activate imswitch`
   - `install.bat`
 
-<<<<<<< HEAD
-
-=======
 ## STORM
 
 ```
@@ -477,7 +449,6 @@
 pip install scikit-learn
 pip install pydantic --force-reinstall
 ```
->>>>>>> 30d75c8e
 ## Documentation
 
 Further documentation is available at [imswitch.readthedocs.io](https://imswitch.readthedocs.io).
