# Use an ARM-based Ubuntu image
FROM --platform=linux/arm64/v8 ubuntu:22.04
# if you change the Ubuntu version, remember to update
# the APT definitions for Xpra below so it reflects the
# new codename (e.g. 20.04 was focal, 22.04 had jammy)

# killall Docker && open /Applications/Docker.app
# export DOCKER_BUILDKIT=1
# docker build --platform linux/arm64/v8 -f dockerfileImSwitchARMNoQT -t imswitchnoqt .
# docker run -it --rm -p 8001:8001 -p 2222:22 -e HEADLESS=0 -e HTTP_PORT=8001 -e CONFIG_FILE=example_virtual_microscope.json -e USB_DEVICE_PATH=/path/to/usb -e UPDATE_GIT=1 -e UPDATE_CONFIG=1--privileged imswitchnoqt 
# docker run -it --rm -p 8001:8001 -p 2222:22 -e HEADLESS=0 -e HTTP_PORT=8001 -e CONFIG_FILE=example_uc2_lightsheethik.json -e USB_DEVICE_PATH=/dev/cu.SLAB_USBtoUART -e UPDATE_GIT=1 -e UPDATE_CONFIG=1--privileged imswitchnoqt 
# docker exec -it agitated_dhawan  /bin/bash # to enter the container
# start ssh server
# service ssh start

ENV TZ=America/Los_Angeles

<<<<<<< HEAD
# install python resources
=======
# Install dependencies
>>>>>>> 540a1c66
RUN apt-get update && \
    apt-get install -y \
        build-essential \
        git \
        mesa-utils \
        openssh-server \
        libhdf5-dev \
        && apt-get clean

# Install Miniforge
RUN wget --quiet https://github.com/conda-forge/miniforge/releases/latest/download/Miniforge3-Linux-aarch64.sh -O /tmp/miniforge.sh && \
    /bin/bash /tmp/miniforge.sh -b -p /opt/conda && \
    rm /tmp/miniforge.sh

# Update PATH environment variable
ENV PATH=/opt/conda/bin:$PATH

# Create conda environment and install packages
RUN /opt/conda/bin/conda create -y --name imswitch python=3.10
RUN /opt/conda/bin/conda install -n imswitch -y -c conda-forge h5py && \
    conda clean --all -f -y

# Clone the config folder
RUN git clone https://github.com/openUC2/imSwitch /tmp/ImSwitchConfig 

# Clone the repository and install dependencies
RUN git clone https://github.com/openUC2/imSwitch /tmp/ImSwitch && \
    cd /tmp/ImSwitch && \
    git checkout NOQT && \
<<<<<<< HEAD
    /bin/bash -c "source /opt/conda/bin/activate imswitch && pip install -e /tmp/ImSwitch"

# Install UC2-REST (as git for now)
=======
    /bin/bash -c "source /opt/conda/bin/activate imswitch && pip install -e /tmp/ImSwitch" 

# Install UC2-REST
>>>>>>> 540a1c66
RUN git clone https://github.com/openUC2/UC2-REST /tmp/UC2-REST && \
    cd /tmp/UC2-REST && \
    /bin/bash -c "source /opt/conda/bin/activate imswitch && pip install -e /tmp/UC2-REST"

<<<<<<< HEAD
# Install nanoimagingpack (as git for now)
RUN git clone https://gitlab.com/bionanoimaging/nanoimagingpack /tmp/nanoimagingpack && \
    cd /tmp/nanoimagingpack && \
    /bin/bash -c "source /opt/conda/bin/activate imswitch && pip install -e /tmp/nanoimagingpack"

# install hdf5 # https://github.com/h5py/h5py/issues/2035#issuecomment-2142905113
#RUN pip install --upgrade pip
#RUN pip install --upgrade "setuptools>=44.0.0"
#RUN pip install --upgrade "wheel>=0.37.1"
#RUN pip install --upgrade Cython
#RUN pip3 wheel --no-deps h5py==2.9.0
#RUN pip install h5py
#RUN pip install --no-binary=h5py h5py==2.10.0

# see https://github.com/pypa/pip/issues/6548#issuecomment-498615461 for syntax

#RUN git clone https://github.com/openUC2/ImSwitch && \
#    cd ImSwitch && \
#    git checkout NOQT && \
#    git pull && \
#    pip install -e . && \
#    git rev-parse HEAD




#########################################################
# Setup SSH server
#########################################################

# Set up SSH server
RUN mkdir /var/run/sshd

# Set root password
RUN echo 'root:password' | chpasswd

# Allow root login
RUN sed -i 's/#PermitRootLogin prohibit-password/PermitRootLogin yes/' /etc/ssh/sshd_config

# SSH login fix. Otherwise user is kicked off after login
RUN sed 's@session\s*required\s*pam_loginuid.so@session optional pam_loginuid.so@g' -i /etc/pam.d/sshd
=======
# Setup SSH server
RUN mkdir /var/run/sshd && \
    echo 'root:password' | chpasswd && \
    sed -i 's/#PermitRootLogin prohibit-password/PermitRootLogin yes/' /etc/ssh/sshd_config && \
    sed 's@session\s*required\s*pam_loginuid.so@session optional pam_loginuid.so@g' -i /etc/pam.d/sshd
>>>>>>> 540a1c66

# Create a startup script
COPY start_ssh.sh /start_ssh.sh
RUN chmod +x /start_ssh.sh

# Expose SSH port and HTTP port
EXPOSE 22 8001

# Set the entrypoint to the startup script
ENTRYPOINT ["/start_ssh.sh"]<|MERGE_RESOLUTION|>--- conflicted
+++ resolved
@@ -7,19 +7,15 @@
 # killall Docker && open /Applications/Docker.app
 # export DOCKER_BUILDKIT=1
 # docker build --platform linux/arm64/v8 -f dockerfileImSwitchARMNoQT -t imswitchnoqt .
-# docker run -it --rm -p 8001:8001 -p 2222:22 -e HEADLESS=0 -e HTTP_PORT=8001 -e CONFIG_FILE=example_virtual_microscope.json -e USB_DEVICE_PATH=/path/to/usb -e UPDATE_GIT=1 -e UPDATE_CONFIG=1--privileged imswitchnoqt 
-# docker run -it --rm -p 8001:8001 -p 2222:22 -e HEADLESS=0 -e HTTP_PORT=8001 -e CONFIG_FILE=example_uc2_lightsheethik.json -e USB_DEVICE_PATH=/dev/cu.SLAB_USBtoUART -e UPDATE_GIT=1 -e UPDATE_CONFIG=1--privileged imswitchnoqt 
+# docker run -it --rm -p 8001:8001 -p 2222:22 -e HEADLESS=0 -e HTTP_PORT=8001 -e CONFIG_FILE=example_virtual_microscope.json -e USB_DEVICE_PATH=/path/to/usb -e UPDATE_GIT=1 -e UPDATE_CONFIG=1--privileged imswitchnoqt
+# docker run -it --rm -p 8001:8001 -p 2222:22 -e HEADLESS=0 -e HTTP_PORT=8001 -e CONFIG_FILE=example_uc2_lightsheethik.json -e USB_DEVICE_PATH=/dev/cu.SLAB_USBtoUART -e UPDATE_GIT=1 -e UPDATE_CONFIG=1--privileged imswitchnoqt
 # docker exec -it agitated_dhawan  /bin/bash # to enter the container
 # start ssh server
 # service ssh start
 
 ENV TZ=America/Los_Angeles
 
-<<<<<<< HEAD
-# install python resources
-=======
 # Install dependencies
->>>>>>> 540a1c66
 RUN apt-get update && \
     apt-get install -y \
         build-essential \
@@ -43,74 +39,24 @@
     conda clean --all -f -y
 
 # Clone the config folder
-RUN git clone https://github.com/openUC2/imSwitch /tmp/ImSwitchConfig 
+RUN git clone https://github.com/openUC2/imSwitch /tmp/ImSwitchConfig
 
 # Clone the repository and install dependencies
 RUN git clone https://github.com/openUC2/imSwitch /tmp/ImSwitch && \
     cd /tmp/ImSwitch && \
     git checkout NOQT && \
-<<<<<<< HEAD
     /bin/bash -c "source /opt/conda/bin/activate imswitch && pip install -e /tmp/ImSwitch"
 
 # Install UC2-REST (as git for now)
-=======
-    /bin/bash -c "source /opt/conda/bin/activate imswitch && pip install -e /tmp/ImSwitch" 
-
-# Install UC2-REST
->>>>>>> 540a1c66
 RUN git clone https://github.com/openUC2/UC2-REST /tmp/UC2-REST && \
     cd /tmp/UC2-REST && \
     /bin/bash -c "source /opt/conda/bin/activate imswitch && pip install -e /tmp/UC2-REST"
 
-<<<<<<< HEAD
-# Install nanoimagingpack (as git for now)
-RUN git clone https://gitlab.com/bionanoimaging/nanoimagingpack /tmp/nanoimagingpack && \
-    cd /tmp/nanoimagingpack && \
-    /bin/bash -c "source /opt/conda/bin/activate imswitch && pip install -e /tmp/nanoimagingpack"
-
-# install hdf5 # https://github.com/h5py/h5py/issues/2035#issuecomment-2142905113
-#RUN pip install --upgrade pip
-#RUN pip install --upgrade "setuptools>=44.0.0"
-#RUN pip install --upgrade "wheel>=0.37.1"
-#RUN pip install --upgrade Cython
-#RUN pip3 wheel --no-deps h5py==2.9.0
-#RUN pip install h5py
-#RUN pip install --no-binary=h5py h5py==2.10.0
-
-# see https://github.com/pypa/pip/issues/6548#issuecomment-498615461 for syntax
-
-#RUN git clone https://github.com/openUC2/ImSwitch && \
-#    cd ImSwitch && \
-#    git checkout NOQT && \
-#    git pull && \
-#    pip install -e . && \
-#    git rev-parse HEAD
-
-
-
-
-#########################################################
-# Setup SSH server
-#########################################################
-
-# Set up SSH server
-RUN mkdir /var/run/sshd
-
-# Set root password
-RUN echo 'root:password' | chpasswd
-
-# Allow root login
-RUN sed -i 's/#PermitRootLogin prohibit-password/PermitRootLogin yes/' /etc/ssh/sshd_config
-
-# SSH login fix. Otherwise user is kicked off after login
-RUN sed 's@session\s*required\s*pam_loginuid.so@session optional pam_loginuid.so@g' -i /etc/pam.d/sshd
-=======
 # Setup SSH server
 RUN mkdir /var/run/sshd && \
     echo 'root:password' | chpasswd && \
     sed -i 's/#PermitRootLogin prohibit-password/PermitRootLogin yes/' /etc/ssh/sshd_config && \
     sed 's@session\s*required\s*pam_loginuid.so@session optional pam_loginuid.so@g' -i /etc/pam.d/sshd
->>>>>>> 540a1c66
 
 # Create a startup script
 COPY start_ssh.sh /start_ssh.sh
