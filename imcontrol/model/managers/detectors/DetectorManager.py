from abc import abstractmethod
from dataclasses import dataclass
from typing import List, Any

import numpy as np
from imcommon.framework import Signal, SignalInterface


@dataclass
class DetectorParameter:
    group: str
    value: Any
    editable: bool


@dataclass
class DetectorNumberParameter(DetectorParameter):
    value: float
    valueUnits: str


@dataclass
class DetectorListParameter(DetectorParameter):
    value: str
    options: List[str]


class DetectorManager(SignalInterface):
    sigImageUpdated = Signal(np.ndarray, bool)

    @abstractmethod
    def __init__(self, name, fullShape, supportedBinnings, model, parameters, croppable):
        super().__init__()

        self.__name = name
        self.__model = model
        self.__parameters = parameters
        self.__croppable = croppable

        self._frameStart = (0, 0)
        self._shape = fullShape

        self.__fullShape = fullShape
        self.__supportedBinnings = supportedBinnings
        self.__image = np.array([])

        self.setBinning(supportedBinnings[0])

    def updateLatestFrame(self, init):
        self.__image = self.getLatestFrame()
        self.sigImageUpdated.emit(self.__image, init)

    def setParameter(self, name, value):
        """Sets a parameter value and returns the updated list of parameters.
        If the parameter doesn't exist, i.e. the parameters field doesn't
        contain a key with the specified parameter name, an error will be
        raised."""

        if name not in self.__parameters:
            raise AttributeError(f'Non-existent parameter "{name}" specified')

        self.__parameters[name].value = value
        return self.parameters

    @property
    def name(self):
        return self.__name

    @property
    def model(self):
        return self.__model

    @property
    def binning(self):
        return self._binning

    @property
    def supportedBinnings(self):
        return self.__supportedBinnings

    @property
    def frameStart(self):
        return self._frameStart

    @property
    def shape(self):
        return self._shape

    @property
    def fullShape(self):
        return self.__fullShape

    @property
    def image(self):
        return self.__image

    @property
    def parameters(self):
        return self.__parameters

    @property
    def croppable(self):
        return self.__croppable

    @property
    @abstractmethod
    def pixelSize(self):
        pass

    @abstractmethod
    def setBinning(self, binning):
        if binning not in self.__supportedBinnings:
            raise ValueError(f'Specified binning value "{binning}" not supported by the detector')

        self._binning = binning

    @abstractmethod
    def crop(self, hpos, vpos, hsize, vsize):
        """Method to crop the frame read out by the detector."""
        pass

    @abstractmethod
    def getLatestFrame(self):
        """Returns the frame that represents what the detector currently is
        capturing."""
        pass

    @abstractmethod
    def getChunk(self):
        """Returns the frames captured by the detector since getChunk was last
        called, or since the buffers were last flushed (whichever happened
        last)."""
        pass

    @abstractmethod
    def flushBuffers(self):
        """Flushes the detector buffers so that getChunk starts at the last
        frame captured at the time that this function was called."""
        pass

    @abstractmethod
    def startAcquisition(self):
        pass

    @abstractmethod
    def stopAcquisition(self):
        pass
<<<<<<< HEAD

    def finalize(self):
        """ Close/cleanup detector. """
        pass
=======
    
# Copyright (C) 2020, 2021 Staffan Al-Kadhimi, Xavier Casas, Andreas Boden
# This file is part of ImSwitch.
#
# ImSwitch is free software: you can redistribute it and/or modify
# it under the terms of the GNU General Public License as published by
# the Free Software Foundation, either version 3 of the License, or
# (at your option) any later version.
#
# ImSwitch is distributed in the hope that it will be useful,
# but WITHOUT ANY WARRANTY; without even the implied warranty of
# MERCHANTABILITY or FITNESS FOR A PARTICULAR PURPOSE.  See the
# GNU General Public License for more details.
#
# You should have received a copy of the GNU General Public License
>>>>>>> 881edeb2
<|MERGE_RESOLUTION|>--- conflicted
+++ resolved
@@ -145,12 +145,10 @@
     @abstractmethod
     def stopAcquisition(self):
         pass
-<<<<<<< HEAD
-
+		
     def finalize(self):
         """ Close/cleanup detector. """
         pass
-=======
     
 # Copyright (C) 2020, 2021 Staffan Al-Kadhimi, Xavier Casas, Andreas Boden
 # This file is part of ImSwitch.
@@ -165,5 +163,4 @@
 # MERCHANTABILITY or FITNESS FOR A PARTICULAR PURPOSE.  See the
 # GNU General Public License for more details.
 #
-# You should have received a copy of the GNU General Public License
->>>>>>> 881edeb2
+# You should have received a copy of the GNU General Public License