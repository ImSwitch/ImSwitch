from abc import ABC, abstractmethod


class PositionerManager(ABC):
    @abstractmethod
    def __init__(self, name, initialPosition):
        self.__name = name
        self._position = initialPosition

    @property
    def name(self):
        return self.__name

    @property
    def position(self):
        return self._position

    @abstractmethod
    def move(self, dist):
        """Moves the positioner by the specified distance and returns the new
        position. Derived classes will update the position field manually."""
        pass

    @abstractmethod
    def setPosition(self, position):
        """Adjusts the positioner to the specified position and returns the new
        position. Derived classes will update the position field manually."""
        pass

<<<<<<< HEAD
    def finalize(self):
        """ Close/cleanup positioner. """
        pass
=======
# Copyright (C) 2020, 2021 Staffan Al-Kadhimi, Xavier Casas, Andreas Boden
# This file is part of ImSwitch.
#
# ImSwitch is free software: you can redistribute it and/or modify
# it under the terms of the GNU General Public License as published by
# the Free Software Foundation, either version 3 of the License, or
# (at your option) any later version.
#
# ImSwitch is distributed in the hope that it will be useful,
# but WITHOUT ANY WARRANTY; without even the implied warranty of
# MERCHANTABILITY or FITNESS FOR A PARTICULAR PURPOSE.  See the
# GNU General Public License for more details.
#
# You should have received a copy of the GNU General Public License
>>>>>>> efdd1e9d
<|MERGE_RESOLUTION|>--- conflicted
+++ resolved
@@ -27,11 +27,10 @@
         position. Derived classes will update the position field manually."""
         pass
 
-<<<<<<< HEAD
     def finalize(self):
         """ Close/cleanup positioner. """
         pass
-=======
+
 # Copyright (C) 2020, 2021 Staffan Al-Kadhimi, Xavier Casas, Andreas Boden
 # This file is part of ImSwitch.
 #
@@ -45,5 +44,4 @@
 # MERCHANTABILITY or FITNESS FOR A PARTICULAR PURPOSE.  See the
 # GNU General Public License for more details.
 #
-# You should have received a copy of the GNU General Public License
->>>>>>> efdd1e9d
+# You should have received a copy of the GNU General Public License