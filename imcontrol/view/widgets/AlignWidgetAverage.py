--- conflicted
+++ resolved
@@ -45,14 +45,7 @@
 
     def updateGraph(self, value):
         self.graph.updateGraph(value)
-<<<<<<< HEAD
-
-    def updateDisplayState(self, showingROI):
-        self.roiButton.setText('Show ROI' if showingROI else 'Hide ROI')
-
-=======
         
->>>>>>> 8bb93430
 
 # Copyright (C) 2020, 2021 TestaLab
 # This file is part of ImSwitch.
