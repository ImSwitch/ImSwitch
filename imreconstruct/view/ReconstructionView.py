import napari
import numpy as np
from pyqtgraph.Qt import QtCore, QtWidgets

from .guitools import BetterPushButton, addNapariGrayclipColormap


class ReconstructionView(QtWidgets.QFrame):
    """ Frame for showing the reconstructed image"""

    # Signals
    sigItemSelected = QtCore.Signal()
    sigImgSliceChanged = QtCore.Signal(int, int, int, int)
    sigViewChanged = QtCore.Signal()

    # Methods
    def __init__(self, *args, **kwargs):
        super().__init__(*args, **kwargs)

        # Image Widget
        addNapariGrayclipColormap()
        self.napariViewer = napari.Viewer(show=False)
        self.imgLayer = self.napariViewer.add_image(
            np.zeros((1, 1)), rgb=False, name='Reconstruction', colormap='grayclip'
        )

        # Slider and edit box for choosing slice
        sliceLabel = QtWidgets.QLabel('Slice # ')
        self.sliceNum = QtWidgets.QLabel('0')
        self.sliceSlider = QtWidgets.QSlider(QtCore.Qt.Horizontal, self)
        self.sliceSlider.setMinimum(0)
        self.sliceSlider.setMaximum(0)
        self.sliceSlider.setTickInterval(5)
        self.sliceSlider.setSingleStep(1)
        self.sliceSlider.valueChanged[int].connect(self.sliceSliderMoved)

        baseLabel = QtWidgets.QLabel('Base # ')
        self.baseNum = QtWidgets.QLabel('0')
        self.baseSlider = QtWidgets.QSlider(QtCore.Qt.Horizontal, self)
        self.baseSlider.setMinimum(0)
        self.baseSlider.setMaximum(0)
        self.baseSlider.setTickInterval(5)
        self.baseSlider.setSingleStep(1)
        self.baseSlider.valueChanged[int].connect(self.baseSliderMoved)

        timeLabel = QtWidgets.QLabel('Time point # ')
        self.timeNum = QtWidgets.QLabel('0')
        self.timeSlider = QtWidgets.QSlider(QtCore.Qt.Horizontal, self)
        self.timeSlider.setMinimum(0)
        self.timeSlider.setMaximum(0)
        self.timeSlider.setTickInterval(5)
        self.timeSlider.setSingleStep(1)
        self.timeSlider.valueChanged[int].connect(self.timeSliderMoved)

        datasetLabel = QtWidgets.QLabel('Dataset # ')
        self.datasetNum = QtWidgets.QLabel('0')
        self.datasetSlider = QtWidgets.QSlider(QtCore.Qt.Horizontal, self)
        self.datasetSlider.setMinimum(0)
        self.datasetSlider.setMaximum(0)
        self.datasetSlider.setTickInterval(5)
        self.datasetSlider.setSingleStep(1)
        self.datasetSlider.valueChanged[int].connect(self.datasetSliderMoved)

        # Button group for choosing view
        self.chooseViewGroup = QtWidgets.QButtonGroup()
        self.chooseViewBox = QtWidgets.QGroupBox('Choose view')
        self.viewLayout = QtWidgets.QVBoxLayout()

        self.standardView = QtWidgets.QRadioButton('Standard view')
        self.standardView.viewName = 'standard'
        self.chooseViewGroup.addButton(self.standardView)
        self.viewLayout.addWidget(self.standardView)

        self.bottomView = QtWidgets.QRadioButton('Bottom side view')
        self.bottomView.viewName = 'bottom'
        self.chooseViewGroup.addButton(self.bottomView)
        self.viewLayout.addWidget(self.bottomView)

        self.leftView = QtWidgets.QRadioButton('Left side view')
        self.leftView.viewName = 'left'
        self.chooseViewGroup.addButton(self.leftView)
        self.viewLayout.addWidget(self.leftView)

        self.chooseViewBox.setLayout(self.viewLayout)
        self.chooseViewGroup.buttonClicked.connect(self.sigViewChanged)

        # List for storing sevral data sets
        self.reconList = QtWidgets.QListWidget()
        self.reconList.currentItemChanged.connect(self.sigItemSelected)
        self.reconList.setSelectionMode(QtWidgets.QAbstractItemView.ExtendedSelection)
        removeReconBtn = BetterPushButton('Remove current')
        removeReconBtn.clicked.connect(self.removeRecon)
        removeAllReconBtn = BetterPushButton('Remove all')
        removeAllReconBtn.clicked.connect(self.removeAllRecon)

        # Set initial states
        self.standardView.setChecked(True)

        # Set layout
        layout = QtWidgets.QGridLayout()

        self.setLayout(layout)

        layout.addWidget(self.napariViewer.window._qt_window, 0, 0, 2, 1)
        layout.addWidget(self.chooseViewBox, 0, 1, 1, 2)
        layout.addWidget(self.reconList, 0, 3, 2, 1)
        layout.addWidget(self.sliceSlider, 2, 0)
        layout.addWidget(sliceLabel, 2, 1)
        layout.addWidget(self.sliceNum, 2, 2)
        layout.addWidget(self.baseSlider, 3, 0)
        layout.addWidget(baseLabel, 3, 1)
        layout.addWidget(self.baseNum, 3, 2)
        layout.addWidget(self.timeSlider, 4, 0)
        layout.addWidget(timeLabel, 4, 1)
        layout.addWidget(self.timeNum, 4, 2)
        layout.addWidget(self.datasetSlider, 5, 0)
        layout.addWidget(datasetLabel, 5, 1)
        layout.addWidget(self.datasetNum, 5, 2)
        layout.addWidget(removeReconBtn, 2, 3)
        layout.addWidget(removeAllReconBtn, 3, 3)

        layout.setRowStretch(1, 1)
        layout.setColumnStretch(0, 100)
        layout.setColumnStretch(2, 5)

    def sliceSliderMoved(self):
        self.sliceNum.setText(str(self.sliceSlider.value()))
        self.sigImgSliceChanged.emit(*self.getSliceParameters())

    def baseSliderMoved(self):
        self.baseNum.setText(str(self.baseSlider.value()))
        self.sigImgSliceChanged.emit(*self.getSliceParameters())

    def timeSliderMoved(self):
        self.timeNum.setText(str(self.timeSlider.value()))
        self.sigImgSliceChanged.emit(*self.getSliceParameters())

    def datasetSliderMoved(self):
        self.datasetNum.setText(str(self.timeSlider.value()))
        self.sigImgSliceChanged.emit(*self.getSliceParameters())

    def getSliceParameters(self):
        return (self.sliceSlider.value(), self.baseSlider.value(),
                self.timeSlider.value(), self.datasetSlider.value())

    def setSliceParameters(self, s=None, base=None, t=None, ds=None):
        if s is not None:
            self.sliceSlider.setValue(s)
        if base is not None:
            self.baseSlider.setValue(base)
        if t is not None:
            self.timeSlider.setValue(t)
        if ds is not None:
            self.datasetSlider.setValue(ds)

    def setSliceParameterMaximums(self, s=None, base=None, t=None, ds=None):
        if s is not None:
            self.sliceSlider.setMaximum(s)
        if base is not None:
            self.baseSlider.setMaximum(base)
        if t is not None:
            self.timeSlider.setMaximum(t)
        if ds is not None:
            self.datasetSlider.setMaximum(ds)

    def addNewData(self, reconObj, name=None):
        if name is None:
            name = reconObj.name
            ind = 0
            for i in range(self.reconList.count()):
                if name + '_' + str(ind) == self.reconList.item(i).data(0):
                    ind += 1
            name = name + '_' + str(ind)

        listItem = QtWidgets.QListWidgetItem(name)
        listItem.setData(1, reconObj)
        self.reconList.addItem(listItem)
        self.reconList.setCurrentItem(listItem)

    def getCurrentItemIndex(self):
        return self.reconList.indexFromItem(self.reconList.currentItem()).row()

    def getDataAtIndex(self, index):
        return self.reconList.item(index).data(1)

    def getCurrentItemData(self):
        currentItem = self.reconList.currentItem()
        return currentItem.data(1) if currentItem is not None else None

    def getViewName(self):
        return self.chooseViewGroup.checkedButton().viewName

    def getImage(self):
        return self.imgLayer.data.T

    def setImage(self, im, autoLevels=False, levels=None):
        self.imgLayer.data = im.T
        self.imgLayer.contrast_limits_range = (im.min(), im.max())
        if levels is not None:
            self.setImageDisplayLevels(*levels)
        elif autoLevels:
            self.setImageDisplayLevels(*self.imgLayer.contrast_limits_range)

    def clearImage(self):
        self.setImage(np.zeros((1, 1)))

    def getImageDisplayLevels(self):
        return self.imgLayer.contrast_limits

    def setImageDisplayLevels(self, minimum, maximum):
        self.imgLayer.contrast_limits = (minimum, maximum)

    def removeRecon(self):
        numSelected = len(self.reconList.selectedIndexes())
        while not numSelected == 0:
            row = self.reconList.selectedIndexes()[0].row()
            self.reconList.takeItem(row)
            numSelected -= 1

    def removeAllRecon(self):
        for i in range(self.reconList.count()):
            currRow = self.reconList.currentRow()
            self.reconList.takeItem(currRow)

<<<<<<< HEAD
    def resetView(self):
        self.napariViewer.reset_view()
=======

# Copyright (C) 2020, 2021 TestaLab
# This file is part of ImSwitch.
#
# ImSwitch is free software: you can redistribute it and/or modify
# it under the terms of the GNU General Public License as published by
# the Free Software Foundation, either version 3 of the License, or
# (at your option) any later version.
#
# ImSwitch is distributed in the hope that it will be useful,
# but WITHOUT ANY WARRANTY; without even the implied warranty of
# MERCHANTABILITY or FITNESS FOR A PARTICULAR PURPOSE.  See the
# GNU General Public License for more details.
#
# You should have received a copy of the GNU General Public License
# along with this program.  If not, see <https://www.gnu.org/licenses/>.
>>>>>>> 1c175d72
<|MERGE_RESOLUTION|>--- conflicted
+++ resolved
@@ -222,10 +222,9 @@
             currRow = self.reconList.currentRow()
             self.reconList.takeItem(currRow)
 
-<<<<<<< HEAD
     def resetView(self):
         self.napariViewer.reset_view()
-=======
+
 
 # Copyright (C) 2020, 2021 TestaLab
 # This file is part of ImSwitch.
@@ -241,5 +240,4 @@
 # GNU General Public License for more details.
 #
 # You should have received a copy of the GNU General Public License
-# along with this program.  If not, see <https://www.gnu.org/licenses/>.
->>>>>>> 1c175d72
+# along with this program.  If not, see <https://www.gnu.org/licenses/>.