--- conflicted
+++ resolved
@@ -238,13 +238,9 @@
     "Positioner",
     "Scan",
     "FocusLock",
-<<<<<<< HEAD
-    "SLM"
-=======
     "SLM",
     "Rotation",
     "RotationScan"
->>>>>>> 811de2ae
   ],
 
   "scan": {
