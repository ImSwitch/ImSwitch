from imswitch.imcontrol.model import Options
from imswitch.imcontrol.view import ViewSetupInfo

optionsBasic = Options.from_json("""
{
    "setupFileName": "",
    "recording": {
        "outputFolder": "D:\\\\Data\\\\",
        "includeDateInOutputFolder": true
    }
}
""")

<<<<<<< HEAD
setupInfoBasic = ViewSetupInfo.from_json("""
{
    "detectors": {
        "CAM": {
            "analogChannel": null,
            "digitalLine": 3,
            "managerName": "HamamatsuManager",
            "managerProperties": {
                "cameraListIndex": 0,
                "hamamatsu": {
                    "readout_speed": 3,
                    "trigger_global_exposure": 5,
                    "trigger_active": 2,
                    "trigger_polarity": 2,
                    "exposure_time": 0.01,
                    "trigger_source": 1,
                    "subarray_hpos": 0,
                    "subarray_vpos": 0,
                    "subarray_hsize": 2304,
                    "subarray_vsize": 2304
                }
            },
            "forAcquisition": true
        }
    },
    "lasers": {
        "405": {
            "analogChannel": null,
            "digitalLine": 0,
            "managerName": "Cobolt0601LaserManager",
            "managerProperties": {
                "digitalPorts": [
                    "COM9"
                ]
            },
            "wavelength": 405,
            "valueRangeMin": 0,
            "valueRangeMax": 200
        },
        "488": {
            "analogChannel": null,
            "digitalLine": 1,
            "managerName": "Cobolt0601LaserManager",
            "managerProperties": {
                "digitalPorts": [
                    "COM4",
                    "COM14"
                ]
            },
            "wavelength": 488,
            "valueRangeMin": 0,
            "valueRangeMax": 200
        },
        "473": {
            "analogChannel": 3,
            "digitalLine": 2,
            "managerName": "NidaqLaserManager",
            "managerProperties": {},
            "wavelength": 473,
            "valueRangeMin": 0,
            "valueRangeMax": 5
        }
    },
    "positioners": {
        "X": {
            "analogChannel": 0,
            "digitalLine": null,
            "managerName": "NidaqPositionerManager",
            "managerProperties": {
                "conversionFactor": 1.587,
                "minVolt": -10,
                "maxVolt": 10
            },
            "axes": ["X"],
            "forScanning": true,
            "forPositioning": true
        },
        "Y": {
            "analogChannel": 1,
            "digitalLine": null,
            "managerName": "NidaqPositionerManager",
            "managerProperties": {
                "conversionFactor": 1.587,
                "minVolt": -10,
                "maxVolt": 10
            },
            "axes": ["Y"],
            "forScanning": true,
            "forPositioning": true
        },
        "Z": {
            "analogChannel": 2,
            "digitalLine": null,
            "managerName": "NidaqPositionerManager",
            "managerProperties": {
                "conversionFactor": 10.0,
                "minVolt": 0,
                "maxVolt": 10
            },
            "axes": ["Z"],
            "forScanning": true,
            "forPositioning": true
        }
    },
    "scan": {
        "scanWidgetType": "Base",
        "scanDesigner": "BetaScanDesigner",
        "scanDesignerParams": {
            "return_time": 0.01
        },
        "TTLCycleDesigner": "BetaTTLCycleDesigner",
        "TTLCycleDesignerParams": {},
        "sampleRate": 100000
    },
    "rois": {
        "Imaging": {
            "x": 520,
            "y": 292,
            "w": 1308,
            "h": 1308
        },
        "Test 2": {
            "x": 256,
            "y": 256,
            "w": 256,
            "h": 256
        },
        "imaging_20201215": {
            "x": 589,
            "y": 444,
            "w": 1308,
            "h": 1308
        },
        "beadscan_centre": {
            "x": 577,
            "y": 539,
            "w": 1345,
            "h": 1345
        },
        "Imaging-20212101": {
            "x": 616,
            "y": 572,
            "w": 1304,
            "h": 1304
        },
        "image-210121": {
            "x": 560,
            "y": 588,
            "w": 1308,
            "h": 1308
        }
    },
    "availableWidgets": [
        "Settings",
        "View",
        "Recording",
        "Console",
        "Image",
        "Laser",
        "Positioner",
        "Scan",
        "AlignXY",
        "AlignAverage",
        "AlignmentLine",
        "BeadRec",
        "FFT",
        "ULenses"
    ]
}
""", infer_missing=True)

setupInfoWithoutWidgets = ViewSetupInfo.from_json("""
{
    "detectors": {
        "CAM": {
            "analogChannel": null,
            "digitalLine": 3,
            "managerName": "HamamatsuManager",
            "managerProperties": {
                "cameraListIndex": 0,
                "hamamatsu": {
                    "readout_speed": 3,
                    "trigger_global_exposure": 5,
                    "trigger_active": 2,
                    "trigger_polarity": 2,
                    "exposure_time": 0.01,
                    "trigger_source": 1,
                    "subarray_hpos": 0,
                    "subarray_vpos": 0,
                    "subarray_hsize": 2304,
                    "subarray_vsize": 2304
                }
            },
            "forAcquisition": true
        }
    },
    "lasers": {
        "405": {
            "analogChannel": null,
            "digitalLine": 0,
            "managerName": "Cobolt0601LaserManager",
            "managerProperties": {
                "digitalPorts": [
                    "COM9"
                ]
            },
            "wavelength": 405,
            "valueRangeMin": 0,
            "valueRangeMax": 200
        },
        "488": {
            "analogChannel": null,
            "digitalLine": 1,
            "managerName": "Cobolt0601LaserManager",
            "managerProperties": {
                "digitalPorts": [
                    "COM4",
                    "COM14"
                ]
            },
            "wavelength": 488,
            "valueRangeMin": 0,
            "valueRangeMax": 200
        },
        "473": {
            "analogChannel": 3,
            "digitalLine": 2,
            "managerName": "NidaqLaserManager",
            "managerProperties": {},
            "wavelength": 473,
            "valueRangeMin": 0,
            "valueRangeMax": 5
        }
    },
    "positioners": {
        "X": {
            "analogChannel": 0,
            "digitalLine": null,
            "managerName": "NidaqPositionerManager",
            "managerProperties": {
                "conversionFactor": 1.587,
                "minVolt": -10,
                "maxVolt": 10
            },
            "axes": ["X"],
            "forScanning": true,
            "forPositioning": true
        },
        "Y": {
            "analogChannel": 1,
            "digitalLine": null,
            "managerName": "NidaqPositionerManager",
            "managerProperties": {
                "conversionFactor": 1.587,
                "minVolt": -10,
                "maxVolt": 10
            },
            "axes": ["Y"],
            "forScanning": true,
            "forPositioning": true
        },
        "Z": {
            "analogChannel": 2,
            "digitalLine": null,
            "managerName": "NidaqPositionerManager",
            "managerProperties": {
                "conversionFactor": 10.0,
                "minVolt": 0,
                "maxVolt": 10
            },
            "axes": ["Z"],
            "forScanning": true,
            "forPositioning": true
        }
    },
    "scan": {
        "scanDesigner": "BetaScanDesigner",
        "scanDesignerParams": {
            "return_time": 0.01
        },
        "TTLCycleDesigner": "BetaTTLCycleDesigner",
        "TTLCycleDesignerParams": {},
        "sampleRate": 100000
    },
    "rois": {
        "Imaging": {
            "x": 520,
            "y": 292,
            "w": 1308,
            "h": 1308
        },
        "Test 2": {
            "x": 256,
            "y": 256,
            "w": 256,
            "h": 256
        },
        "imaging_20201215": {
            "x": 589,
            "y": 444,
            "w": 1308,
            "h": 1308
        },
        "beadscan_centre": {
            "x": 577,
            "y": 539,
            "w": 1345,
            "h": 1345
        },
        "Imaging-20212101": {
            "x": 616,
            "y": 572,
            "w": 1304,
            "h": 1304
        },
        "image-210121": {
            "x": 560,
            "y": 588,
            "w": 1308,
            "h": 1308
        }
    },
    "availableWidgets": []
}
""", infer_missing=True)
=======
setupInfoBasic = ViewSetupInfo.from_json("/Users/bene/ImSwitchConfig/imcontrol_setups/example_uc2_multicolour_daheng_lena.json", infer_missing=True)
>>>>>>> 96f811e9


# Copyright (C) 2020-2021 ImSwitch developers
# This file is part of ImSwitch.
#
# ImSwitch is free software: you can redistribute it and/or modify
# it under the terms of the GNU General Public License as published by
# the Free Software Foundation, either version 3 of the License, or
# (at your option) any later version.
#
# ImSwitch is distributed in the hope that it will be useful,
# but WITHOUT ANY WARRANTY; without even the implied warranty of
# MERCHANTABILITY or FITNESS FOR A PARTICULAR PURPOSE.  See the
# GNU General Public License for more details.
#
# You should have received a copy of the GNU General Public License
# along with this program.  If not, see <https://www.gnu.org/licenses/>.<|MERGE_RESOLUTION|>--- conflicted
+++ resolved
@@ -11,335 +11,7 @@
 }
 """)
 
-<<<<<<< HEAD
-setupInfoBasic = ViewSetupInfo.from_json("""
-{
-    "detectors": {
-        "CAM": {
-            "analogChannel": null,
-            "digitalLine": 3,
-            "managerName": "HamamatsuManager",
-            "managerProperties": {
-                "cameraListIndex": 0,
-                "hamamatsu": {
-                    "readout_speed": 3,
-                    "trigger_global_exposure": 5,
-                    "trigger_active": 2,
-                    "trigger_polarity": 2,
-                    "exposure_time": 0.01,
-                    "trigger_source": 1,
-                    "subarray_hpos": 0,
-                    "subarray_vpos": 0,
-                    "subarray_hsize": 2304,
-                    "subarray_vsize": 2304
-                }
-            },
-            "forAcquisition": true
-        }
-    },
-    "lasers": {
-        "405": {
-            "analogChannel": null,
-            "digitalLine": 0,
-            "managerName": "Cobolt0601LaserManager",
-            "managerProperties": {
-                "digitalPorts": [
-                    "COM9"
-                ]
-            },
-            "wavelength": 405,
-            "valueRangeMin": 0,
-            "valueRangeMax": 200
-        },
-        "488": {
-            "analogChannel": null,
-            "digitalLine": 1,
-            "managerName": "Cobolt0601LaserManager",
-            "managerProperties": {
-                "digitalPorts": [
-                    "COM4",
-                    "COM14"
-                ]
-            },
-            "wavelength": 488,
-            "valueRangeMin": 0,
-            "valueRangeMax": 200
-        },
-        "473": {
-            "analogChannel": 3,
-            "digitalLine": 2,
-            "managerName": "NidaqLaserManager",
-            "managerProperties": {},
-            "wavelength": 473,
-            "valueRangeMin": 0,
-            "valueRangeMax": 5
-        }
-    },
-    "positioners": {
-        "X": {
-            "analogChannel": 0,
-            "digitalLine": null,
-            "managerName": "NidaqPositionerManager",
-            "managerProperties": {
-                "conversionFactor": 1.587,
-                "minVolt": -10,
-                "maxVolt": 10
-            },
-            "axes": ["X"],
-            "forScanning": true,
-            "forPositioning": true
-        },
-        "Y": {
-            "analogChannel": 1,
-            "digitalLine": null,
-            "managerName": "NidaqPositionerManager",
-            "managerProperties": {
-                "conversionFactor": 1.587,
-                "minVolt": -10,
-                "maxVolt": 10
-            },
-            "axes": ["Y"],
-            "forScanning": true,
-            "forPositioning": true
-        },
-        "Z": {
-            "analogChannel": 2,
-            "digitalLine": null,
-            "managerName": "NidaqPositionerManager",
-            "managerProperties": {
-                "conversionFactor": 10.0,
-                "minVolt": 0,
-                "maxVolt": 10
-            },
-            "axes": ["Z"],
-            "forScanning": true,
-            "forPositioning": true
-        }
-    },
-    "scan": {
-        "scanWidgetType": "Base",
-        "scanDesigner": "BetaScanDesigner",
-        "scanDesignerParams": {
-            "return_time": 0.01
-        },
-        "TTLCycleDesigner": "BetaTTLCycleDesigner",
-        "TTLCycleDesignerParams": {},
-        "sampleRate": 100000
-    },
-    "rois": {
-        "Imaging": {
-            "x": 520,
-            "y": 292,
-            "w": 1308,
-            "h": 1308
-        },
-        "Test 2": {
-            "x": 256,
-            "y": 256,
-            "w": 256,
-            "h": 256
-        },
-        "imaging_20201215": {
-            "x": 589,
-            "y": 444,
-            "w": 1308,
-            "h": 1308
-        },
-        "beadscan_centre": {
-            "x": 577,
-            "y": 539,
-            "w": 1345,
-            "h": 1345
-        },
-        "Imaging-20212101": {
-            "x": 616,
-            "y": 572,
-            "w": 1304,
-            "h": 1304
-        },
-        "image-210121": {
-            "x": 560,
-            "y": 588,
-            "w": 1308,
-            "h": 1308
-        }
-    },
-    "availableWidgets": [
-        "Settings",
-        "View",
-        "Recording",
-        "Console",
-        "Image",
-        "Laser",
-        "Positioner",
-        "Scan",
-        "AlignXY",
-        "AlignAverage",
-        "AlignmentLine",
-        "BeadRec",
-        "FFT",
-        "ULenses"
-    ]
-}
-""", infer_missing=True)
-
-setupInfoWithoutWidgets = ViewSetupInfo.from_json("""
-{
-    "detectors": {
-        "CAM": {
-            "analogChannel": null,
-            "digitalLine": 3,
-            "managerName": "HamamatsuManager",
-            "managerProperties": {
-                "cameraListIndex": 0,
-                "hamamatsu": {
-                    "readout_speed": 3,
-                    "trigger_global_exposure": 5,
-                    "trigger_active": 2,
-                    "trigger_polarity": 2,
-                    "exposure_time": 0.01,
-                    "trigger_source": 1,
-                    "subarray_hpos": 0,
-                    "subarray_vpos": 0,
-                    "subarray_hsize": 2304,
-                    "subarray_vsize": 2304
-                }
-            },
-            "forAcquisition": true
-        }
-    },
-    "lasers": {
-        "405": {
-            "analogChannel": null,
-            "digitalLine": 0,
-            "managerName": "Cobolt0601LaserManager",
-            "managerProperties": {
-                "digitalPorts": [
-                    "COM9"
-                ]
-            },
-            "wavelength": 405,
-            "valueRangeMin": 0,
-            "valueRangeMax": 200
-        },
-        "488": {
-            "analogChannel": null,
-            "digitalLine": 1,
-            "managerName": "Cobolt0601LaserManager",
-            "managerProperties": {
-                "digitalPorts": [
-                    "COM4",
-                    "COM14"
-                ]
-            },
-            "wavelength": 488,
-            "valueRangeMin": 0,
-            "valueRangeMax": 200
-        },
-        "473": {
-            "analogChannel": 3,
-            "digitalLine": 2,
-            "managerName": "NidaqLaserManager",
-            "managerProperties": {},
-            "wavelength": 473,
-            "valueRangeMin": 0,
-            "valueRangeMax": 5
-        }
-    },
-    "positioners": {
-        "X": {
-            "analogChannel": 0,
-            "digitalLine": null,
-            "managerName": "NidaqPositionerManager",
-            "managerProperties": {
-                "conversionFactor": 1.587,
-                "minVolt": -10,
-                "maxVolt": 10
-            },
-            "axes": ["X"],
-            "forScanning": true,
-            "forPositioning": true
-        },
-        "Y": {
-            "analogChannel": 1,
-            "digitalLine": null,
-            "managerName": "NidaqPositionerManager",
-            "managerProperties": {
-                "conversionFactor": 1.587,
-                "minVolt": -10,
-                "maxVolt": 10
-            },
-            "axes": ["Y"],
-            "forScanning": true,
-            "forPositioning": true
-        },
-        "Z": {
-            "analogChannel": 2,
-            "digitalLine": null,
-            "managerName": "NidaqPositionerManager",
-            "managerProperties": {
-                "conversionFactor": 10.0,
-                "minVolt": 0,
-                "maxVolt": 10
-            },
-            "axes": ["Z"],
-            "forScanning": true,
-            "forPositioning": true
-        }
-    },
-    "scan": {
-        "scanDesigner": "BetaScanDesigner",
-        "scanDesignerParams": {
-            "return_time": 0.01
-        },
-        "TTLCycleDesigner": "BetaTTLCycleDesigner",
-        "TTLCycleDesignerParams": {},
-        "sampleRate": 100000
-    },
-    "rois": {
-        "Imaging": {
-            "x": 520,
-            "y": 292,
-            "w": 1308,
-            "h": 1308
-        },
-        "Test 2": {
-            "x": 256,
-            "y": 256,
-            "w": 256,
-            "h": 256
-        },
-        "imaging_20201215": {
-            "x": 589,
-            "y": 444,
-            "w": 1308,
-            "h": 1308
-        },
-        "beadscan_centre": {
-            "x": 577,
-            "y": 539,
-            "w": 1345,
-            "h": 1345
-        },
-        "Imaging-20212101": {
-            "x": 616,
-            "y": 572,
-            "w": 1304,
-            "h": 1304
-        },
-        "image-210121": {
-            "x": 560,
-            "y": 588,
-            "w": 1308,
-            "h": 1308
-        }
-    },
-    "availableWidgets": []
-}
-""", infer_missing=True)
-=======
 setupInfoBasic = ViewSetupInfo.from_json("/Users/bene/ImSwitchConfig/imcontrol_setups/example_uc2_multicolour_daheng_lena.json", infer_missing=True)
->>>>>>> 96f811e9
 
 
 # Copyright (C) 2020-2021 ImSwitch developers
