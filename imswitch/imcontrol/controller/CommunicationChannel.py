--- conflicted
+++ resolved
@@ -99,8 +99,7 @@
 
     # sigRequestScannersInScan = Signal()
 
-<<<<<<< HEAD
-    #sigSendScannersInScan = Signal(object)  # (scannerList)
+    # sigSendScannersInScan = Signal(object)  # (scannerList)
     sigFlatFieldRunning = Signal(bool)
     sigFlatFieldImage = Signal(object)
     
@@ -121,21 +120,6 @@
     sigUpdateRotatorPosition = Signal(str, str)  # (rotatorName)
     
     sigUpdateMotorPosition = Signal()  # # TODO: Just forcely update the positoin in the GUI
-=======
-    # sigSendScannersInScan = Signal(object)  # (scannerList)
-
-    sigSaveFocus = Signal()
-
-    # TODO: emit this signal when a scanning frame finished, maybe in
-    # scanController if possible? Otherwise in APDManager for now, even
-    # if that is not general if you want to do camera-based experiments.
-    # Could also create a signal specifically for this from the scan curve
-    # generator perhaps, specifically for the rotation experiments, would
-    # that be smarter?
-    sigScanFrameFinished = Signal()
-
-    sigUpdateRotatorPosition = Signal(str)  # (rotatorName)
->>>>>>> ab5fa9b0
 
     # (rotatorName, position)
     sigSetSyncInMovementSettings = Signal(str, float)
@@ -170,15 +154,11 @@
         self.__sharedAttrs = SharedAttributes()
         self.__logger = initLogger(self)
         self._scriptExecution = False
-<<<<<<< HEAD
-        self.__main._moduleCommChannel.sigExecutionFinished.connect(self.executionFinished)
-        self.output = []
-
-        self.streamstarted = False
-=======
         self.__main._moduleCommChannel.sigExecutionFinished.connect(
             self.executionFinished)
->>>>>>> ab5fa9b0
+        self.output = []
+
+        self.streamstarted = False
 
     def getCenterViewbox(self):
         """ Returns the center point of the viewbox, as an (x, y) tuple. """
