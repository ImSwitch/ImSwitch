from typing import Mapping

import numpy as np
from imswitch.imcommon.framework import Signal, SignalInterface
from imswitch.imcommon.model import pythontools, APIExport, SharedAttributes
from imswitch.imcommon.model import initLogger


class CommunicationChannel(SignalInterface):
    """
    Communication Channel is a class that handles the communication between Master Controller
    and Widgets, or between Widgets.
    """

    sigUpdateImage = Signal(
        str, np.ndarray, bool, bool
    )  # (detectorName, image, init, isCurrentDetector)

    sigAcquisitionStarted = Signal()

    sigAcquisitionStopped = Signal()

    sigScriptExecutionFinished = Signal()

    sigAdjustFrame = Signal(object)  # (shape)

    sigDetectorSwitched = Signal(str, str)  # (newDetectorName, oldDetectorName)

    sigGridToggled = Signal(bool)  # (enabled)

    sigCrosshairToggled = Signal(bool)  # (enabled)

    sigAddItemToVb = Signal(object)  # (item)

    sigRemoveItemFromVb = Signal(object)  # (item)

    sigRecordingStarted = Signal()

    sigRecordingEnded = Signal()

    sigUpdateRecFrameNum = Signal(int)  # (frameNumber)

    sigUpdateRecTime = Signal(int)  # (recTime)

    sigMemorySnapAvailable = Signal(
        str, np.ndarray, object, bool
    )  # (name, image, filePath, savedToDisk)

    sigRunScan = Signal(bool, bool)  # (recalculateSignals, isNonFinalPartOfSequence)

    sigAbortScan = Signal()

    sigScanStarting = Signal()

    sigScanBuilt = Signal(object)  # (deviceList)

    sigScanStarted = Signal()

    sigScanDone = Signal()

    sigScanEnded = Signal()

    sigSLMMaskUpdated = Signal(object)  # (mask)
    sigSIMMaskUpdated = Signal(object) # (mask)

    sigToggleBlockScanWidget = Signal(bool)

    sigSnapImg = Signal()

    sigSnapImgPrev = Signal(str, np.ndarray, str)  # (detector, image, nameSuffix)

    sigRequestScanParameters = Signal()

    sigSendScanParameters = Signal(dict, dict, object)  # (analogParams, digitalParams, scannerList)

    sigSetAxisCenters = Signal(object, object)  # (axisDeviceList, axisCenterList)

    sigStartRecordingExternal = Signal()

    sigRequestScanFreq = Signal()

    sigSendScanFreq = Signal(float)  # (scanPeriod)

    #sigRequestScannersInScan = Signal()

    #sigSendScannersInScan = Signal(object)  # (scannerList)

<<<<<<< HEAD
    sigAutoFocus =  Signal(int, int, bool) # scanrange and stepsize and run in background?

    sigBroadcast = Signal(str, str, object)

=======
>>>>>>> 0306f349
    sigSaveFocus = Signal()

    sigSetExposure = Signal(float)
    sigSetSpeed = Signal(float)

    @property
    def sharedAttrs(self):
        return self.__sharedAttrs

    def __init__(self, main, setupInfo):
        super().__init__()
        self.__main = main
        self.__sharedAttrs = SharedAttributes()
        self.__logger = initLogger(self)
        self._scriptExecution = False
        self.__main._moduleCommChannel.sigExecutionFinished.connect(self.executionFinished)

    def getCenterViewbox(self):
        """ Returns the center point of the viewbox, as an (x, y) tuple. """
        if 'Image' in self.__main.controllers:
            return self.__main.controllers['Image'].getCenterViewbox()
        else:
            raise RuntimeError('Required image widget not available')

    def getDimsScan(self):
        if 'Scan' in self.__main.controllers:
            return self.__main.controllers['Scan'].getDimsScan()
        else:
            raise RuntimeError('Required scan widget not available')

    def getNumScanPositions(self):
        if 'Scan' in self.__main.controllers:
            return self.__main.controllers['Scan'].getNumScanPositions()
        else:
            raise RuntimeError('Required scan widget not available')

    def get_image(self, detectorName=None):
        return self.__main.controllers['View'].get_image(detectorName)


    def move(self, positionerName, axis="X", dist=0):
        return self.__main.controllers['Positioner'].move(positionerName, axis=axis, dist=dist)

    @APIExport(runOnUIThread=True)
    def acquireImage(self) -> None:
        image = self.get_image()
        self.output.append(image)

    def runScript(self, text):
        self.output = []
        self._scriptExecution = True
        self.__main._moduleCommChannel.sigRunScript.emit(text)

    def executionFinished(self):
        self.sigScriptExecutionFinished.emit()
        self._scriptExecution = False

    def isExecuting(self):
        return self._scriptExecution

    @APIExport()
    def signals(self) -> Mapping[str, Signal]:
        """ Returns signals that can be used with e.g. the getWaitForSignal
        action. Currently available signals are:

         - acquisitionStarted
         - acquisitionStopped
         - recordingStarted
         - recordingEnded
         - scanEnded

        They can be accessed like this: api.imcontrol.signals().scanEnded
        """

        return pythontools.dictToROClass({
            'acquisitionStarted': self.sigAcquisitionStarted,
            'acquisitionStopped': self.sigAcquisitionStopped,
            'recordingStarted': self.sigRecordingStarted,
            'recordingEnded': self.sigRecordingEnded,
            'scanEnded': self.sigScanEnded,
            'saveFocus': self.sigSaveFocus
        })


# Copyright (C) 2020-2022 ImSwitch developers
# This file is part of ImSwitch.
#
# ImSwitch is free software: you can redistribute it and/or modify
# it under the terms of the GNU General Public License as published by
# the Free Software Foundation, either version 3 of the License, or
# (at your option) any later version.
#
# ImSwitch is distributed in the hope that it will be useful,
# but WITHOUT ANY WARRANTY; without even the implied warranty of
# MERCHANTABILITY or FITNESS FOR A PARTICULAR PURPOSE.  See the
# GNU General Public License for more details.
#
# You should have received a copy of the GNU General Public License
# along with this program.  If not, see <https://www.gnu.org/licenses/>.<|MERGE_RESOLUTION|>--- conflicted
+++ resolved
@@ -85,13 +85,10 @@
 
     #sigSendScannersInScan = Signal(object)  # (scannerList)
 
-<<<<<<< HEAD
     sigAutoFocus =  Signal(int, int, bool) # scanrange and stepsize and run in background?
 
     sigBroadcast = Signal(str, str, object)
 
-=======
->>>>>>> 0306f349
     sigSaveFocus = Signal()
 
     sigSetExposure = Signal(float)
