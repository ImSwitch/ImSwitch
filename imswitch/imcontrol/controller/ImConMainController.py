--- conflicted
+++ resolved
@@ -36,16 +36,12 @@
         self.__factory = ImConWidgetControllerFactory(
             self.__setupInfo, self.__masterController, self.__commChannel, self._moduleCommChannel
         )
-        
-<<<<<<< HEAD
-        if not imswitch.IS_HEADLESS:
+
+        if not IS_HEADLESS:
             # Connect view signals
             self.__mainView.sigLoadParamsFromHDF5.connect(self.loadParamsFromHDF5)
             self.__mainView.sigPickSetup.connect(self.pickSetup)
-            self.__mainView.sigClosing.connect(self.closeEvent)            
-=======
-        if not IS_HEADLESS:
->>>>>>> 44f8627a
+            self.__mainView.sigClosing.connect(self.closeEvent)   
             self.pickSetupController = self.__factory.createController(
                 PickSetupController, self.__mainView.pickSetupDialog
             )
@@ -85,7 +81,7 @@
                                                   f' hardware setup file.'
         )
         # Generate Shorcuts
-        if not imswitch.IS_HEADLESS: 
+        if not imswitch.IS_HEADLESS:
             self.__shortcuts = None
             shorcutObjs = list(self.__mainView.widgets.values())
             self.__shortcuts = generateShortcuts(shorcutObjs)
@@ -159,7 +155,7 @@
         self.__logger.debug('Shutting down')
         self.__factory.closeAllCreatedControllers()
         self.__masterController.closeEvent()
-        
+
         # seems like the imswitchserver is not closing from the closing event, need to hard kill it
         self._serverWorker.stop()
         self._thread.join()
