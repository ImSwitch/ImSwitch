import dataclasses

import h5py

from imswitch.imcommon.controller import MainController, PickDatasetsController
from imswitch.imcommon.model import (
    ostools, initLogger, generateAPI, generateShortcuts, SharedAttributes
)
from imswitch.imcommon.framework import Thread
from .server import ImSwitchServer
from imswitch.imcontrol.model import configfiletools
from imswitch.imcontrol.view import guitools
from . import controllers
from .CommunicationChannel import CommunicationChannel
from .MasterController import MasterController
from .PickSetupController import PickSetupController
from .PickUC2BoardConfigController import PickUC2BoardConfigController
from .basecontrollers import ImConWidgetControllerFactory


class ImConMainController(MainController):
    def __init__(self, options, setupInfo, mainView, moduleCommChannel):
        self.__logger = initLogger(self)
        self.__logger.debug('Initializing')

        self.__options = options
        self.__setupInfo = setupInfo
        self.__mainView = mainView
        self._moduleCommChannel = moduleCommChannel

        # Connect view signals
        self.__mainView.sigLoadParamsFromHDF5.connect(self.loadParamsFromHDF5)
        self.__mainView.sigPickSetup.connect(self.pickSetup)
        self.__mainView.sigPickConfig.connect(self.pickUC2Config)
        self.__mainView.sigClosing.connect(self.closeEvent)

        # Init communication channel and master controller
        self.__commChannel = CommunicationChannel(self, self.__setupInfo)
        self.__masterController = MasterController(self.__setupInfo, self.__commChannel,
                                                   self._moduleCommChannel)

        # List of Controllers for the GUI Widgets
        self.__factory = ImConWidgetControllerFactory(
            self.__setupInfo, self.__masterController, self.__commChannel, self._moduleCommChannel
        )
        self.pickSetupController = self.__factory.createController(
            PickSetupController, self.__mainView.pickSetupDialog
        )
        self.pickDatasetsController = self.__factory.createController(
            PickDatasetsController, self.__mainView.pickDatasetsDialog
        )
        self.PickUC2BoardConfigController = self.__factory.createController(
            PickUC2BoardConfigController, self.__mainView.PickUC2BoardConfigDialog
        )

        self.controllers = {}

        for widgetKey, widget in self.__mainView.widgets.items():
            self.controllers[widgetKey] = self.__factory.createController(
                (getattr(controllers, f'{widgetKey}Controller')
                if widgetKey != 'Scan' else
                getattr(controllers, f'{widgetKey}Controller{self.__setupInfo.scan.scanWidgetType}')), widget
            )

        # Generate API
        self.__api = None
        apiObjs = list(self.controllers.values()) + [self.__commChannel]
        self.__api = generateAPI(
            apiObjs,
            missingAttributeErrorMsg=lambda attr: f'The imcontrol API does either not have any'
                                                  f' method {attr}, or the widget that defines it'
                                                  f' is not included in your currently active'
                                                  f' hardware setup file.'
        )
        # Generate Shorcuts
        self.__shortcuts = None
        shorcutObjs = list(self.__mainView.widgets.values())
        self.__shortcuts = generateShortcuts(shorcutObjs)
        self.__mainView.addShortcuts(self.__shortcuts)

<<<<<<< HEAD
        # always run the server
=======
        self.__logger.debug("Start ImSwitch Server")
>>>>>>> 631248ba
        self._serverWorker = ImSwitchServer(self.__api, setupInfo)
        self.__logger.debug(self.__api)
        self._thread = Thread()
        self._serverWorker.moveToThread(self._thread)
        self._thread.started.connect(self._serverWorker.run)
        self._thread.finished.connect(self._serverWorker.stop)
        self._thread.start()

    @property
    def api(self):
        return self.__api

    @property
    def shortcuts(self):
        return self.__shortcuts

    def loadParamsFromHDF5(self):
        """ Set detector, positioner, laser etc. params from values saved in a
        user-picked HDF5 snap/recording. """

        filePath = guitools.askForFilePath(self.__mainView, 'Open HDF5 file', nameFilter='*.hdf5')
        if not filePath:
            return

        with h5py.File(filePath) as file:
            datasetsInFile = file.keys()
            if len(datasetsInFile) < 1:
                # File does not contain any datasets
                return
            elif len(datasetsInFile) == 1:
                datasetToLoad = list(datasetsInFile)[0]
            else:
                # File contains multiple datasets
                self.pickDatasetsController.setDatasets(filePath, datasetsInFile)
                if not self.__mainView.showPickDatasetsDialogBlocking():
                    return

                datasetsSelected = self.pickDatasetsController.getSelectedDatasets()
                if len(datasetsSelected) != 1:
                    return

                datasetToLoad = datasetsSelected[0]

            attrs = SharedAttributes.fromHDF5File(file, datasetToLoad)
            self.__commChannel.sharedAttrs.update(attrs)

    def pickSetup(self):
        """ Let the user change which setup is used. """

        options, _ = configfiletools.loadOptions()

        self.pickSetupController.setSetups(configfiletools.getSetupList())
        self.pickSetupController.setSelectedSetup(options.setupFileName)
        if not self.__mainView.showPickSetupDialogBlocking():
            return
        setupFileName = self.pickSetupController.getSelectedSetup()
        if not setupFileName:
            return

        proceed = guitools.askYesNoQuestion(self.__mainView, 'Warning',
                                            'The software will restart. Continue?')
        if not proceed:
            return

        options = dataclasses.replace(options, setupFileName=setupFileName)
        configfiletools.saveOptions(options)
        ostools.restartSoftware()

    def closeEvent(self):
        self.__logger.debug('Shutting down')
        self.__factory.closeAllCreatedControllers()
        self.__masterController.closeEvent()

    def pickUC2Config(self):
        """ Let the user change which UC2 Board config is used. """

        options, _ = configfiletools.loadUC2BoardConfigs()

        self.pickSetupController.setSetups(configfiletools.getBoardConfigList())
        self.pickSetupController.setSelectedSetup(options.setupFileName)
        if not self.__mainView.showPickSetupDialogBlocking():
            return
        setupFileName = self.pickSetupController.getSelectedSetup()
        if not setupFileName:
            return

        guitools.informationDisplay(self.__mainView, "Now select 'load from file' in the UC2 Config Widget and flash the pin-configuration")
        
        
# Copyright (C) 2020-2021 ImSwitch developers
# This file is part of ImSwitch.
#
# ImSwitch is free software: you can redistribute it and/or modify
# it under the terms of the GNU General Public License as published by
# the Free Software Foundation, either version 3 of the License, or
# (at your option) any later version.
#
# ImSwitch is distributed in the hope that it will be useful,
# but WITHOUT ANY WARRANTY; without even the implied warranty of
# MERCHANTABILITY or FITNESS FOR A PARTICULAR PURPOSE.  See the
# GNU General Public License for more details.
#
# You should have received a copy of the GNU General Public License
# along with this program.  If not, see <https://www.gnu.org/licenses/>.<|MERGE_RESOLUTION|>--- conflicted
+++ resolved
@@ -78,11 +78,8 @@
         self.__shortcuts = generateShortcuts(shorcutObjs)
         self.__mainView.addShortcuts(self.__shortcuts)
 
-<<<<<<< HEAD
-        # always run the server
-=======
+
         self.__logger.debug("Start ImSwitch Server")
->>>>>>> 631248ba
         self._serverWorker = ImSwitchServer(self.__api, setupInfo)
         self.__logger.debug(self.__api)
         self._thread = Thread()
@@ -170,8 +167,8 @@
             return
 
         guitools.informationDisplay(self.__mainView, "Now select 'load from file' in the UC2 Config Widget and flash the pin-configuration")
-        
-        
+
+
 # Copyright (C) 2020-2021 ImSwitch developers
 # This file is part of ImSwitch.
 #
