--- conflicted
+++ resolved
@@ -1,14 +1,8 @@
 from imswitch.imcommon.model import VFileItem
 from imswitch.imcontrol.model import (
-<<<<<<< HEAD
-    DetectorsManager, LasersManager, MultiManager, NidaqManager, PositionersManager,
-    RecordingManager, RS232sManager, ScanManager, SLMManager, SIMManager, LEDMatrixsManager 
-)# PulseStreamerManager
-=======
     DetectorsManager, LasersManager, MultiManager, NidaqManager, PulseStreamerManager, PositionersManager,
     RecordingManager, RS232sManager, ScanManager, SLMManager, SIMManager, LEDMatrixsManager, MCTManager
 )
->>>>>>> b9cb4bb8
 
 
 class MasterController:
