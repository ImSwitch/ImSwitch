from imswitch.imcommon.model import VFileItem, initLogger
from imswitch.imcontrol.model import (
<<<<<<< HEAD
    DetectorsManager, LasersManager, MultiManager, PositionersManager,
    RecordingManager, RS232sManager, ScanManager, SLMManager, SIMManager, LEDMatrixsManager, MCTManager, ISMManager, UC2ConfigManager, AutofocusManager, HistoScanManager, PixelCalibrationManager
=======
    DetectorsManager, LasersManager, MultiManager, NidaqManager, PositionersManager, RecordingManager, RS232sManager, 
    ScanManagerPointScan, ScanManagerBase, ScanManagerMoNaLISA, SLMManager, StandManager, RotatorsManager
>>>>>>> b05a4313
)


class MasterController:
    """
    This class will handle the communication between software and hardware,
    using the managers for each hardware set.
    """

    def __init__(self, setupInfo, commChannel, moduleCommChannel):
        self.__logger = initLogger(self)
        self.__setupInfo = setupInfo
        self.__commChannel = commChannel
        self.__moduleCommChannel = moduleCommChannel

        # Init managers
        self.rs232sManager = RS232sManager(self.__setupInfo.rs232devices)

        lowLevelManagers = {
            'rs232sManager': self.rs232sManager
        }

        self.detectorsManager = DetectorsManager(self.__setupInfo.detectors, updatePeriod=300,
                                                 **lowLevelManagers)
        self.lasersManager = LasersManager(self.__setupInfo.lasers,
                                           **lowLevelManagers)
        self.positionersManager = PositionersManager(self.__setupInfo.positioners,
                                                     **lowLevelManagers)
<<<<<<< HEAD
        self.LEDMatrixsManager = LEDMatrixsManager(self.__setupInfo.LEDMatrixs,
                                           **lowLevelManagers)

=======
        self.rotatorsManager = RotatorsManager(self.__setupInfo.rotators,
                                               **lowLevelManagers)
>>>>>>> b05a4313

        self.recordingManager = RecordingManager(self.detectorsManager)
        self.slmManager = SLMManager(self.__setupInfo.slm)
        self.UC2ConfigManager = UC2ConfigManager(self.__setupInfo.uc2Config, lowLevelManagers)
        self.simManager = SIMManager(self.__setupInfo.sim)
        self.mctManager = MCTManager(self.__setupInfo.mct)
        self.HistoScanManager = HistoScanManager(self.__setupInfo.HistoScan)
        self.PixelCalibrationManager = PixelCalibrationManager(self.__setupInfo.PixelCalibration)
        self.AutoFocusManager = AutofocusManager(self.__setupInfo.autofocus)
        self.ismManager = ISMManager(self.__setupInfo.ism)

        if self.__setupInfo.microscopeStand:
            self.standManager = StandManager(self.__setupInfo.microscopeStand,
                                             **lowLevelManagers)

        # Generate scanManager type according to setupInfo
        if self.__setupInfo.scan:
            if self.__setupInfo.scan.scanWidgetType == "PointScan":
                self.scanManager = ScanManagerPointScan(self.__setupInfo)
            elif self.__setupInfo.scan.scanWidgetType == "Base":
                self.scanManager = ScanManagerBase(self.__setupInfo)
            elif self.__setupInfo.scan.scanWidgetType == "MoNaLISA":
                self.scanManager = ScanManagerMoNaLISA(self.__setupInfo)
            else:
                self.__logger.error(
                    'ScanWidgetType in SetupInfo["scan"] not recognized, choose one of the following:'
                    ' ["Base", "PointScan", "MoNaLISA"].'
                )
                return

        # Connect signals
        cc = self.__commChannel

        self.detectorsManager.sigAcquisitionStarted.connect(cc.sigAcquisitionStarted)
        self.detectorsManager.sigAcquisitionStopped.connect(cc.sigAcquisitionStopped)
        self.detectorsManager.sigDetectorSwitched.connect(cc.sigDetectorSwitched)
        self.detectorsManager.sigImageUpdated.connect(cc.sigUpdateImage)
        self.detectorsManager.sigNewFrame.connect(cc.sigNewFrame)

        self.recordingManager.sigRecordingStarted.connect(cc.sigRecordingStarted)
        self.recordingManager.sigRecordingEnded.connect(cc.sigRecordingEnded)
        self.recordingManager.sigRecordingFrameNumUpdated.connect(cc.sigUpdateRecFrameNum)
        self.recordingManager.sigRecordingTimeUpdated.connect(cc.sigUpdateRecTime)
        self.recordingManager.sigMemorySnapAvailable.connect(cc.sigMemorySnapAvailable)
        self.recordingManager.sigMemoryRecordingAvailable.connect(self.memoryRecordingAvailable)

        self.slmManager.sigSLMMaskUpdated.connect(cc.sigSLMMaskUpdated)
        self.simManager.sigSIMMaskUpdated.connect(cc.sigSIMMaskUpdated)

    def memoryRecordingAvailable(self, name, file, filePath, savedToDisk):
        self.__moduleCommChannel.memoryRecordings[name] = VFileItem(
            data=file, filePath=filePath, savedToDisk=savedToDisk
        )

    def closeEvent(self):
        self.recordingManager.endRecording(emitSignal=False, wait=True)

        for attrName in dir(self):
            attr = getattr(self, attrName)
            if isinstance(attr, MultiManager):
                attr.finalize()


# Copyright (C) 2020-2021 ImSwitch developers
# This file is part of ImSwitch.
#
# ImSwitch is free software: you can redistribute it and/or modify
# it under the terms of the GNU General Public License as published by
# the Free Software Foundation, either version 3 of the License, or
# (at your option) any later version.
#
# ImSwitch is distributed in the hope that it will be useful,
# but WITHOUT ANY WARRANTY; without even the implied warranty of
# MERCHANTABILITY or FITNESS FOR A PARTICULAR PURPOSE.  See the
# GNU General Public License for more details.
#
# You should have received a copy of the GNU General Public License
# along with this program.  If not, see <https://www.gnu.org/licenses/>.<|MERGE_RESOLUTION|>--- conflicted
+++ resolved
@@ -1,12 +1,8 @@
 from imswitch.imcommon.model import VFileItem, initLogger
 from imswitch.imcontrol.model import (
-<<<<<<< HEAD
-    DetectorsManager, LasersManager, MultiManager, PositionersManager,
-    RecordingManager, RS232sManager, ScanManager, SLMManager, SIMManager, LEDMatrixsManager, MCTManager, ISMManager, UC2ConfigManager, AutofocusManager, HistoScanManager, PixelCalibrationManager
-=======
-    DetectorsManager, LasersManager, MultiManager, NidaqManager, PositionersManager, RecordingManager, RS232sManager, 
-    ScanManagerPointScan, ScanManagerBase, ScanManagerMoNaLISA, SLMManager, StandManager, RotatorsManager
->>>>>>> b05a4313
+    DetectorsManager, LasersManager, MultiManager, NidaqManager, PositionersManager, RecordingManager, RS232sManager,
+    ScanManagerPointScan, ScanManagerBase, ScanManagerMoNaLISA, SLMManager, StandManager, RotatorsManager,
+    ScanManager, SIMManager, LEDMatrixsManager, MCTManager, ISMManager, UC2ConfigManager, AutofocusManager, HistoScanManager, PixelCalibrationManager
 )
 
 
@@ -35,14 +31,11 @@
                                            **lowLevelManagers)
         self.positionersManager = PositionersManager(self.__setupInfo.positioners,
                                                      **lowLevelManagers)
-<<<<<<< HEAD
         self.LEDMatrixsManager = LEDMatrixsManager(self.__setupInfo.LEDMatrixs,
                                            **lowLevelManagers)
 
-=======
         self.rotatorsManager = RotatorsManager(self.__setupInfo.rotators,
                                                **lowLevelManagers)
->>>>>>> b05a4313
 
         self.recordingManager = RecordingManager(self.detectorsManager)
         self.slmManager = SLMManager(self.__setupInfo.slm)
