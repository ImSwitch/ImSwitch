--- conflicted
+++ resolved
@@ -8,17 +8,12 @@
 from imswitch.imcommon.model import initLogger, APIExport
 from ..basecontrollers import ImConWidgetController
 
-<<<<<<< HEAD
 try:
     import NanoImagingPack as nip
     isNIP=True
 except:
     isNIP = False
 
-=======
-# import NanoImagingPack as nip
-# pip install git+https://gitlab.com/bionanoimaging/nanoimagingpack@feature2-calreadnoise
->>>>>>> 3f708780
 
 # global axis for Z-positioning - should be Z
 gAxis = "Z"
@@ -28,10 +23,7 @@
 class AutofocusController(ImConWidgetController):
     """Linked to AutofocusWidget."""
 
-<<<<<<< HEAD
 
-=======
->>>>>>> 3f708780
     def __init__(self, *args, **kwargs):
         super().__init__(*args, **kwargs)
         self.__logger = initLogger(self)
@@ -92,17 +84,11 @@
         allfocusvals = []
         allfocuspositions = []
 
-<<<<<<< HEAD
 
         # get current position
         initialPosition = self.stages.getPosition()["Z"]
 
 
-=======
-        # get current position
-        initialPosition = self.stages.getPosition()["Z"]
-
->>>>>>> 3f708780
         # precompute values for Z-scan
         Nz = int(2 * rangez // resolutionz)
         allfocusvals = np.zeros(Nz)
@@ -131,12 +117,8 @@
             self._logger.debug("Grabbing Frame")
             img = self.grabCameraFrame()
             # crop frame, only take inner 40%
-<<<<<<< HEAD
             if isNIP:
                 img = nip.extract(img, (int(img.shape[0]*0.4),int(img.shape[1]*0.4)))
-=======
-            # img = nip.extract(img, (int(img.shape[0] * 0.4), int(img.shape[1] * 0.4)))
->>>>>>> 3f708780
             allfocusimages.append(img)
 
             # 2 Gaussian filter the image, to remove noise
@@ -166,11 +148,7 @@
             self.stages.move(value=bestzpos, axis="Z", is_absolute=True, is_blocking=True)
 
             if False:
-<<<<<<< HEAD
-                allfocusimages=np.array(allfocusimages)
-=======
                 allfocusimages = np.array(allfocusimages)
->>>>>>> 3f708780
                 np.save('allfocusimages.npy', allfocusimages)
                 import tifffile as tif
                 tif.imsave("llfocusimages.tif", allfocusimages)
@@ -180,11 +158,8 @@
         else:
             self.stages.move(value=initialPosition, axis="Z", is_absolute=True, is_blocking=True)
 
-<<<<<<< HEAD
-=======
         # DEBUG
 
->>>>>>> 3f708780
         # We are done!
         self._commChannel.sigAutoFocusRunning.emit(False)  # inidicate that we are running the autofocus
         self.isAutofusRunning = False
