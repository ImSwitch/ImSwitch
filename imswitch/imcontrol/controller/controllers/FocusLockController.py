--- conflicted
+++ resolved
@@ -74,13 +74,9 @@
     def toggleFocus(self):
         if self._widget.lockButton.isChecked():
             absz = self._master.positionersManager[self.positioner].get_abs()
-<<<<<<< HEAD
-            self.lockFocus(np.float(self._widget.kpEdit.text()),
-                           np.float(self._widget.kiEdit.text()),
+            self.lockFocus(float(self._widget.kpEdit.text()),
+                           float(self._widget.kiEdit.text()),
                            absz)
-=======
-            self.lockFocus(float(self._widget.kpEdit.text()), float(self._widget.kiEdit.text()), absz)
->>>>>>> 42b158ef
             self._widget.lockButton.setText('Unlock')
         else:
             self.unlockFocus()
