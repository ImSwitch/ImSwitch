--- conflicted
+++ resolved
@@ -1,13 +1,8 @@
-<<<<<<< HEAD
-import numpy as np
-import imswitch
-=======
 from imswitch.imcontrol.controller.controllers.hypha.hypha_storage import HyphaDataStore
 from imswitch.imcontrol.controller.controllers.hypha.hypha_executor import execute_code
 from imswitch.imcontrol.controller.basecontrollers import LiveUpdatedController
 from imswitch.imcommon.model import initLogger, APIExport
-import imswitch 
->>>>>>> 092818c5
+import imswitch
 try:
     import NanoImagingPack as nip
     isNIP = True
@@ -25,15 +20,11 @@
 import aiortc
 import cv2
 from aiortc import MediaStreamTrack, RTCPeerConnection, RTCSessionDescription, RTCConfiguration
-<<<<<<< HEAD
 from imswitch.imcommon.framework import Signal, Thread, Worker, Mutex
 from imswitch.imcontrol.view import guitools
 from imswitch.imcommon.model import initLogger
 from ..basecontrollers import LiveUpdatedController
 
-=======
-from PyQt5.QtCore import QThread, pyqtSignal
->>>>>>> 092818c5
 import asyncio
 import logging
 import os
@@ -49,7 +40,7 @@
 from pydantic import BaseModel, Field
 import tifffile as tif
 import time
-            
+
 ROOT = os.path.dirname(__file__)
 
 logger = logging.getLogger("pc")
@@ -60,13 +51,13 @@
 
 class MyMicroscope(object):
     '''
-    Generalized microscopy object that will interact with the chatbot 
+    Generalized microscopy object that will interact with the chatbot
     If you want to use this object, you need to implement the following functions:
     - move_stage
     - set_illumination
     - snap_image
     - record_image
-    
+
     TODO: Should we provide Schemas alongside the functions? Make it generic (e.g. in the process when generating the swagger API?)
     '''
 
@@ -75,44 +66,44 @@
         self.illumination = illumination
         self.camera = camera
         self.specialFcts = specialFcts
-        
+
     def move_stage(self, distance, is_absolute, axis, speed):
         return self.stage.move(distance, is_absolute, axis, speed)
-    
+
     def set_illumination(self, channel, intensity):
         # TODO: implement mChannel
         self.illumination.setEnabled(True*bool(intensity))
         return self.illumination.setValue(intensity)
-    
+
     def snap_image(self, exposure, gain):
         # TODO: Implement the epxosure/gain values
         return self.detector.getLatestFrame()
 
     def home(self, axis):
         return self.stage.home(axis)
-    
+
     def autofocus(self, minZ, maxZ, stepSize):
         try:
             self.autofocus = self.specialFcts["autofocus"]
             return self.autofocus(minZ, maxZ, stepSize)
         except Exception as e:
             return e
-        
+
     def scan_stage(self, startX, endX, speed, axis, lightsource, lightsourceIntensity):
         try:
             self.scan = self.specialFcts["scan_stage"]
             return self.scan(startX, endX, speed, axis, lightsource, lightsourceIntensity)
         except Exception as e:
             return e
-        
+
     def scan_stage_tiles(self, numberTilesX, numberTilesY, stepSizeX, stepSizeY, nTimes, tPeriod, illuSource, initPosX, initPosY, isStitchAshlar, isStitchAshlarFlipX, isStitchAshlarFlipY):
         try:
             self.scan_tiles = self.specialFcts["scan_stage_tiles"]
             return self.scan_tiles(numberTilesX, numberTilesY, stepSizeX, stepSizeY, nTimes, tPeriod, illuSource, initPosX, initPosY, isStitchAshlar, isStitchAshlarFlipX, isStitchAshlarFlipY)
         except Exception as e:
             return e
-        
-        # Signal(int, int, int, int, int, int, str, int, int, bool, bool, bool) 
+
+        # Signal(int, int, int, int, int, int, str, int, int, bool, bool, bool)
         # (numberTilesX, numberTilesY, stepSizeX, stepSizeY, nTimes, tPeriod, illuSource, initPosX, initPosY, isStitchAshlar, isStitchAshlarFlipX, isStitchAshlarFlipY)
         # self._commChannel.sigStartTileBasedTileScanning.emit()
 
@@ -122,17 +113,11 @@
             return self.scan_lightsheet(startX, endX, speed, axis, lightsource, lightsourceIntensity)
         except Exception as e:
             return e
-        
-
-<<<<<<< HEAD
+
+
 class AsyncioThread(Thread):
     started = Signal()
 
-=======
-class AsyncioThread(QThread):
-    # We need this in order to get asynchronous behavior in the HyphaController
-    started = pyqtSignal()
->>>>>>> 092818c5
     def __init__(self, loop):
         super().__init__()
         self.loop = loop
@@ -144,7 +129,7 @@
             asyncio.set_event_loop(self.loop)
             self.started.emit()
             self.loop.run_forever()
-        
+
 class HyphaController(LiveUpdatedController):
     """ Linked to HyphaWidget."""
     def __init__(self, *args, **kwargs):
@@ -164,16 +149,31 @@
         # storer for message dictionary
         self.message_dict = {}
 
-        # create datastorer for data transfer between Hypha and the microscope; also serves as long-term memory for data/results
+        # grab all necessary hardware elements
+        self.stages = self._master.positionersManager[self._master.positionersManager.getAllDeviceNames()[0]]
+        self.laserNames = self._master.lasersManager.getAllDeviceNames()
+        self.laser = self._master.lasersManager[self.laserNames[0]]
+        try: self.ledMatrix = self._master.LEDMatrixsManager[self._master.LEDMatrixsManager.getAllDeviceNames()[0]]
+        except: self.ledMatrix = None
+
+        # get the first detector to stream data
+        self.detector_names = self._master.detectorsManager.getAllDeviceNames()
+        self.detector = self._master.detectorsManager[self.detector_names[0]]
+
+        if not imswitch.IS_HEADLESS:
+            # connect signals
+            self._widget.sigLoginHypha.connect(self._loginHypha)
+
+        # create datastorer
         self.datastore = HyphaDataStore()
-        
-        # connect signals 
-        if not imswitch.IS_HEADLESS: 
+
+        # connect signals
+        if not imswitch.IS_HEADLESS:
             self._widget.sigLoginHypha.connect(self._loginHypha)
-            
-
-        ''' 
-        assign hardware functions 
+
+
+        '''
+        assign hardware functions
         '''
         # Grab all necessary hardware elements
         # This should be control-software agnostic
@@ -185,49 +185,35 @@
         self.detector = self._master.detectorsManager[self.detectorNames[0]]
         try: self.ledMatrix = self._master.LEDMatrixsManager[self._master.LEDMatrixsManager.getAllDeviceNames()[0]]
         except: self.ledMatrix = None
-<<<<<<< HEAD
-
-        # get the first detector to stream data
-        self.detector_names = self._master.detectorsManager.getAllDeviceNames()
-        self.detector = self._master.detectorsManager[self.detector_names[0]]
-
-        if not imswitch.IS_HEADLESS:
-            # connect signals 
-            self._widget.sigLoginHypha.connect(self._loginHypha)
-            
-        # create datastorer
-        self.datastore = HyphaDataStore()
-=======
-        
+
         # Misc
-        self._videoThread = None 
-        
+        self._videoThread = None
+
         # add special functions to the API
         self.specialFcts = {}
         self.specialFcts["scan_stage_tiles"] = lambda numberTilesX, numberTilesY, stepSizeX, stepSizeY, nTimes, tPeriod, illuSource, initPosX, initPosY, isStitchAshlar, isStitchAshlarFlipX, isStitchAshlarFlipY: self._commChannel.sigStartTileBasedTileScanning.emit(numberTilesX, numberTilesY, stepSizeX, stepSizeY, nTimes, tPeriod, illuSource, initPosX, initPosY, isStitchAshlar, isStitchAshlarFlipX, isStitchAshlarFlipY)
         self.specialFcts["scan_lightsheet"] = lambda startX, endX, speed, axis, lightsource, lightsourceIntensity: self._commChannel.sigStartLightSheet.emit(startX, endX, speed, axis, lightsource, lightsourceIntensity)
         self.specialFcts["autofocus"] = lambda valueRange, valueSteps: self._commChannel.sigAutoFocus.emit(valueRange, valueSteps) # move up/down around the current positio at certain stepsize
-        
+
         # create microscope object
-        self.mMicroscope = MyMicroscope(stage=self.stage, 
+        self.mMicroscope = MyMicroscope(stage=self.stage,
                                         illumination=self.laser,
-                                        camera=self.detector, 
+                                        camera=self.detector,
                                         specialFcts=self.specialFcts)
 
->>>>>>> 092818c5
-        
+
     def _loginHypha(self):
         '''
         Function that opens the connection to the Hypha server.
         It also returns the URL to be opened in the GUI to interact with it.
-        # 
+        #
         # TODO: Create ID based on user input
         #   if self._isConnected:
         #       return'''
         service_id = "UC2ImSwitch"
         #server_url = "http://localhost:9000"
-        #server_url = "https://ai.imjoy.io/" 
-        server_url = "https://chat.bioimage.io"       
+        #server_url = "https://ai.imjoy.io/"
+        server_url = "https://chat.bioimage.io"
         self.connecto_to_server_asyncio(service_id, server_url)
 
     def update(self, detectorName, im, init, isCurrentDetector):
@@ -236,7 +222,7 @@
 
     def connecto_to_server_asyncio(self, service_id, server_url="https://chat.bioimage.io"):
         '''
-        This function starts the asyncio thread and 
+        This function starts the asyncio thread and
         connects to the hypha server in the background and awaits an established connection
         server_url: str - the URL of the server
         service_id: str - the ID of the service
@@ -270,29 +256,29 @@
             @track.on("ended")
             def on_ended():
                 self.__logger.debug(f"Track {track.kind} ended")
-    @APIExport() 
+    @APIExport()
     def start_service(self, service_id, server_url="https://chat.bioimage.io", workspace=None, token=None):
         '''
         This logs into the Hypha Server and starts the service.
         It also registers the extensions that will hook up the microsocpe to the chatbot
-        
+
         service_id: str - the ID of the service that will be replied by the server when you log in
         server_url: str - the URL of the server
         workspace: str - the workspace of the server
         token: str - the token to log in to the server and will be replied by the server when you log in
-        
+
         '''
         self.__logger.debug(f"Starting service...")
         client_id = service_id + "-client"
-        
+
         def autoLogin(message):
-            # automatically open default browser and return the login token 
+            # automatically open default browser and return the login token
             webbrowser.open(message['login_url']) # TODO: pass login token to qtwebview
             print(f"Please open your browser and login at: {message['login_url']}")
-        
+
         try:
-            token = login({"server_url": server_url, 
-                       "login_callback": autoLogin, 
+            token = login({"server_url": server_url,
+                       "login_callback": autoLogin,
                        "timeout": 10})
         except Exception as e:
             # probably timeout error - not connected to the Internet?
@@ -315,9 +301,9 @@
         except:
             pass
         print(f"Extension service registered with id: {svc.id}, you can visit the chatbot at {self.hyphaURL}, and the service at: {server_url}/{server.config.workspace}/services/{svc.id.split(':')[1]}")
-        
+
         if 0:
-            # FIXME: WEBRTC-related stuff, need to reimplement this! 
+            # FIXME: WEBRTC-related stuff, need to reimplement this!
             coturn = server.get_service("coturn")
             ice_servers = coturn.get_rtc_ice_servers()
             register_rtc_service(
@@ -333,38 +319,38 @@
                 f"Service (client_id={client_id}, service_id={service_id}) started successfully, available at https://ai.imjoy.io/{server.config.workspace}/services"
             )
             self.__logger.debug(f"You can access the webrtc stream at https://oeway.github.io/webrtc-hypha-demo/?service_id={service_id}")
-        
-            
-                    
+
+
+
     # TODO: push/pull the schema similar to a property in the class
-    # TODO: Differentiate into hacker/beginner mode 
+    # TODO: Differentiate into hacker/beginner mode
     def get_schema(self):
-        ''' 
+        '''
         Explanation: the function (e.g. "move_stage") is connected to the Schema (e.g. MoveStage.schema())
         The Schema contains the doc strings and information for the chatbot to construct the response and hardware control
         '''
-        
+
         return {
             "snap_image": SnapImageInput.schema(),
-            "record_video": RecordingVideo.schema(), 
+            "record_video": RecordingVideo.schema(),
             "home_stage": HomeStageInput.schema(),
             "move_stage": MovePositionerInput.schema(),
             "set_illumination": SetIlluminationInput.schema(),
-            "autofocus": AutoFocusInput.schema(), 
-            "script_executor": ScriptExecutor.schema(), 
+            "autofocus": AutoFocusInput.schema(),
+            "script_executor": ScriptExecutor.schema(),
             "lightsheet_scan": LightsheetScan.schema(),
             "stage_scan": StageScanInput.schema(),
             # get current position of the stage, get illumination state, get detector state, get temperature, etc
-            #"get_config": GetMicroscopeConfig.schema(), # STage Limits, Available Illumination, Available Detectors, Dictionary of config 
+            #"get_config": GetMicroscopeConfig.schema(), # STage Limits, Available Illumination, Available Detectors, Dictionary of config
             #"set_camera_config": CameraSettings.schema(), # set exposure, set gain, set binning, set ROI, set color mode, set frame rate, fov, sample size
-            #"led_matrix": LEDMatrix.schema(),  
+            #"led_matrix": LEDMatrix.schema(),
             #"get_status": GetPosition.schema(),
             #"get_camera_config": GetCameraSettings.schema(), # get exposure, get gain, get binning, get ROI, get color mode, get frame rate
             #"set_message_dict": MessagingExchange.schema(),
             #"get_message_dict": MessagingExchange.schema(),
-            #"create_qttabwidget": CreateQTTabWidget.schema(), 
+            #"create_qttabwidget": CreateQTTabWidget.schema(),
             #"get_illumination": GetIllumination.schema(),
-            
+
         }
 
     def create_qttabwidget(self, kwargs):
@@ -374,17 +360,17 @@
         if kwargs is None:
             return
         config = CreateQTTabWidget(**kwargs)
-        
+
     def move_stage(self, kwargs=None):
         '''Move the stage to a specified position, the unit of distance is micrometers.'''
-        if kwargs is not None:            
+        if kwargs is not None:
             config = MovePositionerInputop(**kwargs)
         distance = config.distance
         is_absolute = config.is_absolute
         axis = config.axis
         speed = config.speed
         return self.mMicroscope.move_stage(distance, is_absolute, axis, speed)
-        
+
     def autofocus(self, kwargs=None):
         '''
         Perform an autofocus of the microscope increase sharpness of the image.
@@ -396,7 +382,7 @@
         maxZ = config.maxZ
         stepSize = config.stepSize
         return self.mMicroscope.autofocus(minZ, maxZ, stepSize)
-    
+
     def home_stage(self, kwargs):
         '''
         moves axis to 0 position and re-calibrates the position
@@ -404,7 +390,7 @@
         config = HomeStageInput(**kwargs)
         axis = config.axis
         return self.mMicroscope.home(axis=axis)
-        
+
 
     async def script_executor(self, kwargs):
         """
@@ -418,12 +404,12 @@
             if 0:
                 exec(config.script, globals(), locals_dict)
                 # Access the result
-                result = locals_dict.get('result')            
+                result = locals_dict.get('result')
         except Exception as e:
             print(f"Script execution failed: {e}")
             result = f"Script execution failed: {e}"
         return result
-        
+
 
     def set_illumination(self, kwargs):
         '''
@@ -450,14 +436,14 @@
         lightsourceIntensity = config.lightsourceIntensity
         self.mMicroscope.scan_lightsheet(startX, endX, speed, axis, lightsource, lightsourceIntensity)
         return "Started light-sheet scanning!"
-        
-    
+
+
     def stage_scan(self, kwargs=None):
         '''
         This performs tile-based scanning of a microscopy sample.
         '''
         if kwargs is None:
-            return 
+            return
         config = StageScanInput(**kwargs)
         numberTilesX = config.numberTilesX
         numberTilesY = config.numberTilesY
@@ -471,10 +457,10 @@
         isStitchAshlar = config.isStitchAshlar
         isStitchAshlarFlipX = config.isStitchAshlarFlipX
         isStitchAshlarFlipY = config.isStitchAshlarFlipY
-        return self.mMicroscope.scan_stage_tiles(numberTilesX, numberTilesY, stepSizeX, stepSizeY, 
-                                                 nTimes, tPeriod, illuSource, initPosX, initPosY, 
+        return self.mMicroscope.scan_stage_tiles(numberTilesX, numberTilesY, stepSizeX, stepSizeY,
+                                                 nTimes, tPeriod, illuSource, initPosX, initPosY,
                                                  isStitchAshlar, isStitchAshlarFlipX, isStitchAshlarFlipY)
-        
+
     def record_video(self, kwargs=None):
         '''
         record frames as fast as possible and save them as a "video" (TIF) to disk
@@ -484,7 +470,7 @@
         filepath = record_video.filepath
         framerate = record_video.framerate
         stop = record_video.stop
-        
+
         class VideoThread(threading.Thread):
             def __init__(self, duration, filepath, framerate):
                 self.duration = duration
@@ -492,60 +478,60 @@
                 # check if the file exists and if it has a tif extension
                 if not self.filepath.endswith(".tif"):
                     self.filepath = self.filepath + ".tif"
-                # if the folder does not exist, create it 
+                # if the folder does not exist, create it
                 if not os.path.exists(os.path.dirname(self.filepath)):
                     os.makedirs(os.path.dirname(self.filepath))
                 self.framerate = framerate
                 self.stop = False
                 threading.Thread.__init__(self)
-            
+
             def run(self):
                 mStartTime = time.time()
                 while time.time()-mStartTime < self.duration and not self.stop:
                     mFrame = self.detector.getLatestFrame()
                     tif.imsave(self.filepath, mFrame, append=True)
                     time.sleep(1/self.framerate)
-                
+
             def stop(self):
                 self.stop = True
-                
+
         if stop and self._videoThread is not None:
             # stop the video recording
             self._videoThread.stop()
-            return 
-        
+            return
+
         if self._videoThread is None:
             self._videoThread = VideoThread(duration, filepath, framerate)
             self._videoThread.start()
-            
-        
+
+
     def snap_image(self, kwargs=None):
         '''
-        snap an image, store it eventually, return it eventually or process it eventually 
-        '''
-        
-        # parse the schema 
+        snap an image, store it eventually, return it eventually or process it eventually
+        '''
+
+        # parse the schema
         config = SnapImageInput(**kwargs)
         mExposureTime = config.exposure = 100
-        mFilePath = config.filepath 
-        imageProcessingFunction = config.imageProcessingFunction 
+        mFilePath = config.filepath
+        imageProcessingFunction = config.imageProcessingFunction
         return_image = config.returnAsNumpy
         mImage = self.mMicroscope.snap_image(mExposureTime)
-        
+
         def packImageToDatastore(mImage):
             '''
-            helper function to send image to hyphastore and restore the URL 
+            helper function to send image to hyphastore and restore the URL
             '''
             processedImage = np.uint8(mImage)
             if len(processedImage.shape)>2:
                 bgr_img = np.stack((processedImage,)*3, axis=-1)  # Duplicate grayscale data across 3 channels to simulate BGR format.
             else:
                 bgr_img = cv2.cvtColor(processedImage, cv2.COLOR_GRAY2BGR)
-            _, png_image = cv2.imencode('.png', bgr_img)        
+            _, png_image = cv2.imencode('.png', bgr_img)
             file_id = self.datastore.put('file', png_image.tobytes(), 'snapshot.png', "Captured microscope image in PNG format")
             print(f'The image is snapped and saved as {self.datastore.get_url(file_id)}')
             return self.datastore.get_url(file_id)
-        
+
         if mFilePath:
             # check if the file exists and if it has a tif extension
             if not mFilePath.endswith(".tif"):
@@ -553,9 +539,9 @@
             # if the folder does not exist, create it
             if not os.path.exists(os.path.dirname(mFilePath)):
                 os.makedirs(os.path.dirname(mFilePath))
-            # save an image as a tif 
+            # save an image as a tif
             tif.imsave(mFilePath, mImage)
-        
+
         try:
             if imageProcessingFunction and imageProcessingFunction !=  "":
                 # Define a default processImage function in case exec fails
@@ -563,7 +549,7 @@
                     return image
 
                 # TODO: We should check if the function is valid before executing it to avoid security issues
-                
+
                 # Execute the function string
                 exec(imageProcessingFunction, globals(), locals())
 
@@ -576,21 +562,21 @@
             if return_image:
                 # directly return the image
                 return packImageToDatastore(processedImage)
-            else: 
-                return processedImage # TODO: eventually the processed image is a quantitative value that we need for the chat bot to return? 
+            else:
+                return processedImage # TODO: eventually the processed image is a quantitative value that we need for the chat bot to return?
 
         except Exception as e:
             return "Error processing image: "+str(e)
 
     '''
     def set_message_dict(self, kwargs):
-        """Store key and value pairs between consecutive message exchanges and chatbot sessions. Messages will be added to the 
+        """Store key and value pairs between consecutive message exchanges and chatbot sessions. Messages will be added to the
         message dictionary and will be stored accross chat entries and chatbot sessions."""
         config = MessagingExchange(**kwargs)
-        
+
         # for all entries in the message dictionary config.message, add them to the message_dict
         self.message_dict_entry.update(config.message)
-    
+
         return "Set and update the message dictionary!"
     '''
     #def get_message_dict(self, kwargs):
@@ -614,14 +600,14 @@
                 "set_illumination": self.set_illumination,
                 #"set_message_dict": self.set_message_dict,
                 #"get_message_dict": self.get_message_dict,
-                "script_executor": self.script_executor, 
-                "lightsheet_scan": self.scan_lightsheet, 
-                "stage_scan": self.stage_scan, 
-                "create_qttabwidget": self.create_qttabwidget, 
+                "script_executor": self.script_executor,
+                "lightsheet_scan": self.scan_lightsheet,
+                "stage_scan": self.stage_scan,
+                "create_qttabwidget": self.create_qttabwidget,
                 "autofocus": self.autofocus,
             }
         }
-            
+
 
 
 class MessagingExchange(BaseModel):
@@ -632,7 +618,7 @@
     '''
     """Store key and value pairs between consecutive message exchanges and chatbot sessions."""
     message: dict = Field(description="The message to store in the exchange with a key that will be stored accross chat entries and values that can be anything.")
-      
+
 class ScriptExecutor(BaseModel):
     """
     Executes a Python script within the HyphaController class to control a microscope, accessible via 'self'. Scripts can orchestrate complex workflows using methods provided for microscope manipulation, incorporating loops and conditions. The script must be safe, without malicious elements, local file manipulation, or network access. Key methods include e.g.:
@@ -640,10 +626,10 @@
     - `self.set_illumination(kwargs)` using SetIlluminationInput.schema() to adjust illumination (0-1023).
     - `self.snap_image(kwargs)` using SnapImageInput.schema() to capture or process images.
     Execution results are stored in a 'result' variable for chatbot feedback. Scripts can import known libraries (e.g., time, numpy) for additional functionality.
-    """   
+    """
     script: str = Field(description="The Python script to execute.")
     context: dict = Field(description="Context information containing user details.")
-    
+
 class SnapImageInput(BaseModel):
     #TODO: Docstring should be below 4000 characters
     #TODO: individual elements should be below 1024
@@ -675,35 +661,35 @@
     exposure: int = Field(description="Set the microscope camera's exposure time. and the time unit is ms, so you need to input the time in miliseconds.")
     gain: int = Field(description="Set the microscope camera's gain. A higher gain can increase sensitivity, especailly helpful in low light settings ")
     filepath: str = Field(description="The path to save the captured image. It will be a tif, so the extension does not need to be added. If None, it is not saved")
-    imageProcessingFunction: str = Field(description="The Python function to use for processing the image. Default is empty. image is the 2D array from the detector Example: def processImage(image): return cv2.cvtColor(image, cv2.COLOR_BGR2GRAY). Avoid returning images since this is too much bandwidth. Return parameters from the function instead. Avoid using cv2") 
+    imageProcessingFunction: str = Field(description="The Python function to use for processing the image. Default is empty. image is the 2D array from the detector Example: def processImage(image): return cv2.cvtColor(image, cv2.COLOR_BGR2GRAY). Avoid returning images since this is too much bandwidth. Return parameters from the function instead. Avoid using cv2")
     returnAsNumpy: bool = Field(description="Return the image as a numpy array if True, else return the URl to the image in the Hypha DataStore. ")
-                 
+
 class RecordingVideo(BaseModel):
     '''
     Record a video from the microscope camera for a specified duration and save it to a specified file path.
-    '''    
+    '''
     duration: int = Field(description="The duration of the video recording in seconds.")
     filepath: str = Field(description="The path to save the recorded video. It will be a tif, so the extension does not need to be added. If None, it is not saved.")
     framerate: int = Field(description="The frame rate of the video. Default is 30 fps.")
     stop: bool = Field(description="Stop any ongoing video.")
-    
+
 class LightsheetScan(BaseModel):
     '''
-    This performs a light-sheet volumetric scan 
-    '''                        
+    This performs a light-sheet volumetric scan
+    '''
     startX: float = Field(description="The starting position in the lightsheet scanning  direction. Example: startX=-1000")
     endX: float = Field(description="The end position in the lightsheet scanning direction. Example: startX=1000")
     speed: float = Field(description="The speed of the scan. Example: speed=1000")
     axis: str = Field(description="The axis to scan. Example: axis='A'")
     lightsource: str = Field(description="The lightsource to use. Example: lightsource='Laser'")
     lightsourceIntensity: float = Field(description="The intensity of the lightsource. Example: lightsourceIntensity=100")
-    
+
 
 class StageScanInput(BaseModel):
     '''
-    This performs a slide scan 
-    '''
-    #sigStartTileBasedTileScanning = Signal(int, int, int, int, int, int, str, int, int, int, bool, bool, bool) 
+    This performs a slide scan
+    '''
+    #sigStartTileBasedTileScanning = Signal(int, int, int, int, int, int, str, int, int, int, bool, bool, bool)
     # (numberTilesX, numberTilesY, stepSizeX, stepSizeY, nTimes, tPeriod, illuSource, initPosX, initPosY, isStitchAshlar, isStitchAshlarFlipX, isStitchAshlarFlipY)
     numberTilesX: int = Field(description="The number of tiles in the X direction. Example: numberTilesX=3")
     numberTilesY: int = Field(description="The number of tiles in the Y direction. Example: numberTilesY=3")
@@ -713,17 +699,17 @@
     tPeriod: int = Field(description="The time period between each scan. Example: tPeriod=1")
     illuSource: str = Field(description="The illumination source to use. Example: illuSource=None")
     initPosX: int = Field(description="The initial position in the X direction. If None the microscope will take the current position. Example: initPosX=None")
-    initPosY: int = Field(description="The initial position in the Y direction. If None the microscope will take the current position. Example: initPosY=None") 
+    initPosY: int = Field(description="The initial position in the Y direction. If None the microscope will take the current position. Example: initPosY=None")
     isStitchAshlar: bool = Field(description="Stitch the tiles using the software Ashlar. Example isStitchAshlar=True")
     isStitchAshlarFlipX: bool = Field(description="Flip the tiles along the X axis. Example isStitchAshlarFlipX=True")
     isStitchAshlarFlipY: bool = Field(description="Flip the tiles along the Y axis. Example isStitchAshlarFlipY=False")
-    
+
 class AutoFocusInput(BaseModel):
     """Perform an autofocus of the microscope increase sharpness of the image."""
     minZ: float = Field(description="The minimum Z position to scan. Example: minZ=-100")
     maxZ: float = Field(description="The maximum Z position to scan. Example: maxZ=100")
     stepSize: float = Field(description="The step size to move the stage. Example: stepSize=10")
-    
+
 class SetIlluminationInput(BaseModel):
     """Set the illumination of the microscope."""
     channel: int = Field(description="Set the channel of the illumination. The value should choosed from this list: [0, 1, 2, 3] ")
@@ -732,7 +718,7 @@
 class HomeStageInput(BaseModel):
     """Home the stage."""
     axis: str = Field(description="The axis to home. Default is X. Available options are: X, Y, Z, A.")
-    
+
 class MovePositionerInput(BaseModel):
     """Move the stage either to a specific position or relative, the unit of distance is micrometers. """
     distance: float = Field(description="The distance to move the stage if is_absolute is false, otherwise the position in absolute coordinates. The unit is micrometers.")
@@ -743,18 +729,18 @@
 class CreateQTTabWidget(BaseModel):
     """Create a QT widget that executes a formely created function string on a button press.
     an example widget:
-    from qtpy import QtWidgets 
-    def _execute(): 
-        self.start_service("UC2_microscope") 
-    self._widget.tab3 = QtWidgets.QWidget() 
-    self._widget.mButtonExecute = QtWidgets.QPushButton('Execute') 
+    from qtpy import QtWidgets
+    def _execute():
+        self.start_service("UC2_microscope")
+    self._widget.tab3 = QtWidgets.QWidget()
+    self._widget.mButtonExecute = QtWidgets.QPushButton('Execute')
     self._widget.mButtonExecute.clicked.connect(_execute)
-    self._widget.tab3_layout = QtWidgets.QVBoxLayout(self._widget.tab3) 
+    self._widget.tab3_layout = QtWidgets.QVBoxLayout(self._widget.tab3)
     self._widget.tab3_layout.addWidget(self._widget.mButtonExecute)"""
     functionString: str = Field(description="The function string to execute.")
     qtWidgetFunctionString: str = Field(description="The function string to define the QT Widget that triggers the execution of the function coming from the chat bot. The widget has to be integrated into: self._widget.tab3")
     buttonText: str = Field(description="The text to display on the button.")
-    
+
 class VideoTransformTrack(MediaStreamTrack):
     """
     A video stream track that transforms frames from an another track.
@@ -796,7 +782,7 @@
     # connect to hypha service
     mHyphaController = HyphaController()
     mHyphaController._loginHypha()
-    
+
 
 # Copyright (C) 2020-2023 ImSwitch developers
 # This file is part of ImSwitch.
