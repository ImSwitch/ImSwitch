--- conflicted
+++ resolved
@@ -2,11 +2,7 @@
 from imswitch.imcontrol.controller.controllers.hypha.hypha_executor import execute_code
 from imswitch.imcontrol.controller.basecontrollers import LiveUpdatedController
 from imswitch.imcommon.model import initLogger, APIExport
-<<<<<<< HEAD
-import imswitch
-=======
 from imswitch import IS_HEADLESS
->>>>>>> 44f8627a
 try:
     import NanoImagingPack as nip
     isNIP = True
@@ -21,15 +17,10 @@
 import numpy as np
 from av import VideoFrame
 from imjoy_rpc.hypha.sync import connect_to_server, register_rtc_service, login
-from imjoy_rpc.hypha import connect_to_server as connect_to_server_async
-from imjoy_rpc.hypha import login as login_async
 import aiortc
 import cv2
 from aiortc import MediaStreamTrack, RTCPeerConnection, RTCSessionDescription, RTCConfiguration
-from imswitch.imcommon.framework import Signal, Thread, Worker, Mutex
-from imswitch.imcontrol.view import guitools
-from imswitch.imcommon.model import initLogger
-from ..basecontrollers import LiveUpdatedController
+from PyQt5.QtCore import QThread, pyqtSignal
 import asyncio
 import logging
 import os
@@ -125,9 +116,9 @@
             return e
 
 
-class AsyncioThread(Thread):
-    started = Signal()
-
+class AsyncioThread(QThread):
+    # We need this in order to get asynchronous behavior in the HyphaController
+    started = pyqtSignal()
     def __init__(self, loop):
         super().__init__()
         self.loop = loop
@@ -159,28 +150,11 @@
         # storer for message dictionary
         self.message_dict = {}
 
-        # grab all necessary hardware elements
-        self.stages = self._master.positionersManager[self._master.positionersManager.getAllDeviceNames()[0]]
-        self.laserNames = self._master.lasersManager.getAllDeviceNames()
-        self.laser = self._master.lasersManager[self.laserNames[0]]
-        try: self.ledMatrix = self._master.LEDMatrixsManager[self._master.LEDMatrixsManager.getAllDeviceNames()[0]]
-        except: self.ledMatrix = None
-
-        # get the first detector to stream data
-        self.detector_names = self._master.detectorsManager.getAllDeviceNames()
-        self.detector = self._master.detectorsManager[self.detector_names[0]]
-
-        # create datastorer
+        # create datastorer for data transfer between Hypha and the microscope; also serves as long-term memory for data/results
         self.datastore = HyphaDataStore()
-<<<<<<< HEAD
 
         # connect signals
-        if not imswitch.IS_HEADLESS:
-=======
-        
-        # connect signals 
-        if not IS_HEADLESS: 
->>>>>>> 44f8627a
+        if not IS_HEADLESS:
             self._widget.sigLoginHypha.connect(self._loginHypha)
 
 
@@ -212,8 +186,6 @@
                                         illumination=self.laser,
                                         camera=self.detector,
                                         specialFcts=self.specialFcts)
-        
-        
 
 
     def _loginHypha(self):
@@ -270,79 +242,9 @@
             @track.on("ended")
             def on_ended():
                 self.__logger.debug(f"Track {track.kind} ended")
-<<<<<<< HEAD
-
-    @APIExport(asyncExecution=True)
-    async def start_hypha_service_async(self, service_id="UC2ImSwitch", server_url="https://chat.bioimage.io", workspace=None, token=None):
-        #mThread = threading.Thread(target=self.start_service, args=(service_id, server_url, workspace, token))
-        #mThread.start()
-        # self.start_service(service_id, server_url, workspace, token, is_async=True) 
-        
-        self.__logger.debug(f"Starting service...")
-        client_id = service_id + "-client"
-
-        async def autoLogin(message):
-            # automatically open default browser and return the login token
-            webbrowser.open(message['login_url'])
-            print(f"Please open your browser and login at: {message['login_url']}") # TODO: Can this be done without human interaction?
-
-        try:
-            token = await login_async({"server_url": server_url,
-                                        "login_timeout": 60, 
-                                        "login_callback": autoLogin})
-        except Exception as e:
-            # probably timeout error - not connected to the Internet?
-            self.__logger.error(e)
-            return "probably timeout error - not connected to the Internet?"
-        
-        server = await connect_to_server_async(
-                {
-                "server_url": server_url,
-                "token": token}
-                )
-
-        # initialize datastorer for image saving and data handling outside the chat prompts, resides on the hypha server
-        self.datastore.setup(server, service_id="data-store")
-        svc = await server.register_service(self.getMicroscopeControlExtensionDefinition())
-        self.hyphaURL = f"https://bioimage.io/chat?server={server_url}&extension={svc.id}"
-        try:
-            # open the chat window in the browser to interact with the herin created connection
-            webbrowser.open(self.hyphaURL)
-            self._isConnected = True
-            if not imswitch.IS_HEADLESS: self._widget.setChatURL(url=f"https://bioimage.io/chat?token={token}&assistant=Skyler&server={server_url}&extension={svc.id}")
-            
-        except Exception as e:
-            self._logger.error(e)
-            pass
-        print(f"Extension service registered with id: {svc.id}, you can visit the chatbot at {self.hyphaURL}, and the service at: {server_url}/{server.config.workspace}/services/{svc.id.split(':')[1]}")
-
-        if 0:
-            # FIXME: WEBRTC-related stuff, need to reimplement this!
-            coturn = server.get_service("coturn")
-            ice_servers = coturn.get_rtc_ice_servers()
-            register_rtc_service(
-                server,
-                service_id=service_id,
-                config={
-                    "visibility": "public",
-                    "ice_servers": ice_servers,
-                    "on_init": self.on_init,
-                },
-            )
-            self.__logger.debug(
-                f"Service (client_id={client_id}, service_id={service_id}) started successfully, available at https://ai.imjoy.io/{server.config.workspace}/services"
-            )
-            self.__logger.debug(f"You can access the webrtc stream at https://oeway.github.io/webrtc-hypha-demo/?service_id={service_id}")
-
-
-
-
-    def start_service(self, service_id="UC2ImSwitch", server_url="https://chat.bioimage.io", workspace=None, token=None, is_async=False):
-=======
-    
-    #@APIExport(runOnUIThread=True) 
+
+    #@APIExport(runOnUIThread=True)
     def start_service(self, service_id, server_url="https://chat.bioimage.io", workspace=None, token=None):
->>>>>>> 44f8627a
         '''
         This logs into the Hypha Server and starts the service.
         It also registers the extensions that will hook up the microsocpe to the chatbot
@@ -362,41 +264,21 @@
             print(f"Please open your browser and login at: {message['login_url']}")
 
         try:
-            if is_async:
-                token = login_async({"server_url": server_url,
-                                     "login_callback": autoLogin,
-                                     "timeout": 10})
-            else:
-                token = login({"server_url": server_url,
+            token = login({"server_url": server_url,
                        "login_callback": autoLogin,
                        "timeout": 10})
         except Exception as e:
             # probably timeout error - not connected to the Internet?
             self.__logger.error(e)
             return "probably timeout error - not connected to the Internet?"
-<<<<<<< HEAD
-        if is_async:
-            server =  connect_to_server_async(
-                {
-                "server_url": server_url,
-                "token": token}
-                )
-        else:
-            server = connect_to_server(
-                {
-                "server_url": server_url,
-                "token": token}
-                )
-=======
         server = connect_to_server(
             {
             "server_url": server_url,
             "token": token}
-            ) 
->>>>>>> 44f8627a
+            )
         # initialize datastorer for image saving and data handling outside the chat prompts, resides on the hypha server
         self.datastore.setup(server, service_id="data-store")
-        svc =  server.register_service(self.getMicroscopeControlExtensionDefinition())
+        svc = server.register_service(self.getMicroscopeControlExtensionDefinition())
         self.hyphaURL = f"https://bioimage.io/chat?server={server_url}&extension={svc.id}"
         try:
             # open the chat window in the browser to interact with the herin created connection
@@ -468,7 +350,7 @@
 
     def move_stage(self, kwargs=None):
         '''Move the stage to a specified position, the unit of distance is micrometers.'''
-        if kwargs is not None:            
+        if kwargs is not None:
             config = MovePositionerInput(**kwargs)
         distance = config.distance
         is_absolute = config.is_absolute
@@ -675,10 +557,8 @@
             imageURL = packImageToDatastore(processedImage)
             returnMessage["imageURL"] = imageURL
             if return_image:
-                # directly return the image
-                return packImageToDatastore(processedImage)
-            else:
-                return processedImage # TODO: eventually the processed image is a quantitative value that we need for the chat bot to return?
+                processedImage
+            return returnMessage
 
         except Exception as e:
             return "Error processing image: "+str(e)
