from imswitch.imcontrol.view import guitools
from ..basecontrollers import LiveUpdatedController
from imswitch.imcommon.model import initLogger
import numpy as np
import re

class ImageController(LiveUpdatedController):
    """ Linked to ImageWidget."""

    def __init__(self, *args, **kwargs):
        super().__init__(*args, **kwargs)

        self.__logger = initLogger(self, tryInheritParent=True)
        if not self._master.detectorsManager.hasDevices():
            return

        self._lastShape = self._master.detectorsManager.execOnCurrent(lambda c: c.shape)
        self._shouldResetView = False

        self._widget.setLiveViewLayers(
            self._master.detectorsManager.getAllDeviceNames(lambda c: c.forAcquisition)
        )

        # Connect CommunicationChannel signals
        self._commChannel.sigUpdateImage.connect(self.update)
        self._commChannel.sigAdjustFrame.connect(self.adjustFrame)
        self._commChannel.sigGridToggled.connect(self.gridToggle)
        self._commChannel.sigCrosshairToggled.connect(self.crosshairToggle)
        self._commChannel.sigAddItemToVb.connect(self.addItemToVb)
        self._commChannel.sigRemoveItemFromVb.connect(self.removeItemFromVb)
        self._commChannel.sigMemorySnapAvailable.connect(self.memorySnapAvailable)
        self._commChannel.sigSetExposure.connect(lambda t: self.setExposure(t))

    def autoLevels(self, detectorNames=None, im=None):
        """ Set histogram levels automatically with current detector image."""
        if detectorNames is None:
            detectorNames = self._master.detectorsManager.getAllDeviceNames(
                lambda c: c.forAcquisition
            )

        for detectorName in detectorNames:
            if im is None:
                im = self._widget.getImage(detectorName)

            # self._widget.setImageDisplayLevels(detectorName, *guitools.bestLevels(im))
            self._widget.setImageDisplayLevels(detectorName, *guitools.minmaxLevels(im))

    def addItemToVb(self, item):
        """ Add item from communication channel to viewbox."""
        item.hide()
        self._widget.addItem(item)

    def removeItemFromVb(self, item):
        """ Remove item from communication channel to viewbox."""
        self._widget.removeItem(item)

    def update(self, detectorName, im, init, scale, isCurrentDetector):
        """ Update new image in the viewbox. """
<<<<<<< HEAD
        if np.prod(im.shape)>1: # TODO: This seems weird!
=======
        if np.prod(im.shape)>1:

>>>>>>> d8d63f07
            if not init:
                self.autoLevels([detectorName], im)

            self._widget.setImage(detectorName, im, scale)

            if not init or self._shouldResetView:
                self.adjustFrame(instantResetView=True)

    def adjustFrame(self, shape=None, instantResetView=False):
        """ Adjusts the viewbox to a new width and height. """

        if shape is None:
            shape = self._lastShape

        self._widget.updateGrid(shape)
        if instantResetView:
            self._widget.resetView()
            self._shouldResetView = False
        else:
            self._shouldResetView = True

        self._lastShape = shape

    def getCenterViewbox(self):
        """ Returns center of viewbox to center a ROI. """
        return self._widget.getCenterViewbox()

    def gridToggle(self, enabled):
        """ Shows or hides grid. """
        self._widget.setGridVisible(enabled)

    def crosshairToggle(self, enabled):
        """ Shows or hides crosshair. """
        self._widget.setCrosshairVisible(enabled)

    def memorySnapAvailable(self, name, image, _, __):
        """ Adds captured image to widget. """
        self._widget.addStaticLayer(name, image)
        if self._shouldResetView:
            self.adjustFrame(image.shape, instantResetView=True)

    def setExposure(self, exp):
        detectorName = self._master.detectorsManager.getAllDeviceNames()[0]
        self.__logger.debug(f"Change exposure of {detectorName}, to {str(exp)}")
        #self._master.detectorsManager[detectorName].setParameter('Readout time', exp)


# Copyright (C) 2020-2021 ImSwitch developers
# This file is part of ImSwitch.
#
# ImSwitch is free software: you can redistribute it and/or modify
# it under the terms of the GNU General Public License as published by
# the Free Software Foundation, either version 3 of the License, or
# (at your option) any later version.
#
# ImSwitch is distributed in the hope that it will be useful,
# but WITHOUT ANY WARRANTY; without even the implied warranty of
# MERCHANTABILITY or FITNESS FOR A PARTICULAR PURPOSE.  See the
# GNU General Public License for more details.
#
# You should have received a copy of the GNU General Public License
# along with this program.  If not, see <https://www.gnu.org/licenses/>.<|MERGE_RESOLUTION|>--- conflicted
+++ resolved
@@ -56,12 +56,8 @@
 
     def update(self, detectorName, im, init, scale, isCurrentDetector):
         """ Update new image in the viewbox. """
-<<<<<<< HEAD
-        if np.prod(im.shape)>1: # TODO: This seems weird!
-=======
         if np.prod(im.shape)>1:
 
->>>>>>> d8d63f07
             if not init:
                 self.autoLevels([detectorName], im)
 
