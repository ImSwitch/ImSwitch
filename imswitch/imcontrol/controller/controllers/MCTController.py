import json
import os

import numpy as np
import time
import tifffile as tif
import threading
from datetime import datetime
import cv2


from imswitch.imcommon.model import dirtools, initLogger, APIExport
from ..basecontrollers import ImConWidgetController
from imswitch.imcommon.framework import Signal, Thread, Worker, Mutex, Timer
import time

from ..basecontrollers import ImConWidgetController

#import NanoImagingPack as nip

class MCTController(ImConWidgetController):
    """Linked to MCTWidget."""

    sigImageReceived = Signal()

    def __init__(self, *args, **kwargs):
        super().__init__(*args, **kwargs)
        self._logger = initLogger(self)

        # mct parameters
        self.nImagesTaken = 0
        self.timePeriod = 60 # seconds
        self.zStackEnabled = False
        self.zStackMin = 0
        self.zStackMax = 0
        self.zStackStep = 0

        # xy
        self.xyScanEnabled = False
        self.xScanMin = 0
        self.xScanMax = 0
        self.xScanStep = 0
        self.yScanMin = 0
        self.yScanMax = 0
        self.yScanStep = 0

        # store old values
        self.Laser1ValueOld = 0
        self.Laser2ValueOld = 0
        self.LEDValueOld = 0

        self.Laser1Value = 0
        self.Laser2Value = 0
        self.LEDValue = 0
        self.MCTFilename = ""

        self.pixelsize=(10,1,1) # zxy

        self.tUnshake = .15

        if self._setupInfo.mct is None:
            self._widget.replaceWithError('MCT is not configured in your setup file.')
            return

        # Connect MCTWidget signals
        self._widget.mctStartButton.clicked.connect(self.startMCT)
        self._widget.mctStopButton.clicked.connect(self.stopMCT)
        self._widget.mctShowLastButton.clicked.connect(self.showLast)

        self._widget.sigSliderLaser1ValueChanged.connect(self.valueLaser1Changed)
        self._widget.sigSliderLaser2ValueChanged.connect(self.valueLaser2Changed)
        self._widget.sigSliderLEDValueChanged.connect(self.valueLEDChanged)

        # connect XY Stagescanning live update  https://github.com/napari/napari/issues/1110
        self.sigImageReceived.connect(self.displayImage)

        # autofocus related
        self.isAutofocusRunning = False
        self._commChannel.sigAutoFocusRunning.connect(self.setAutoFocusIsRunning)

        # select detectors
        allDetectorNames = self._master.detectorsManager.getAllDeviceNames()
        self.detector = self._master.detectorsManager[allDetectorNames[0]]
        self.detector.startAcquisition()

        # select lasers
        allLaserNames = self._master.lasersManager.getAllDeviceNames()
        self.lasers = []
        for iDevice in allLaserNames:
            if iDevice.lower().find("laser")>=0 or iDevice.lower().find("led"):
                self.lasers.append(self._master.lasersManager[iDevice])

        # TODO: misleading we have LEDs and LED Matrices here...
        self.leds = []
        for iDevice in allLaserNames:
            if iDevice.find("LED")>=0:
                self.leds.append(self._master.lasersManager[iDevice])

        '''
        if len(self._master.LEDMatrixsManager.getAllDeviceNames())>0:
            self.illu = self._master.LEDMatrixsManager[self._master.LEDMatrixsManager.getAllDeviceNames()[0]]
        else:
            self.illu = []
        '''
        # select stage
        self.stages = self._master.positionersManager[self._master.positionersManager.getAllDeviceNames()[0]]

        self.isMCTrunning = False
        self._widget.mctShowLastButton.setEnabled(False)

        # setup gui limits
        if len(self.lasers) >= 1: self._widget.sliderLaser1.setMaximum(self.lasers[0]._LaserManager__valueRangeMax)
        if len(self.lasers) >= 2: self._widget.sliderLaser2.setMaximum(self.lasers[1]._LaserManager__valueRangeMax)
        if len(self.leds) >= 1: self._widget.sliderLED.setMaximum(self.leds[0]._LaserManager__valueRangeMax)

        # setup gui text
        if len(self.lasers) >= 1: self._widget.sliderLaser1.setMaximum(self.lasers[0]._LaserManager__valueRangeMax)
        if len(self.lasers) >= 2: self._widget.sliderLaser2.setMaximum(self.lasers[1]._LaserManager__valueRangeMax)
        if len(self.leds) >= 1: self._widget.sliderLED.setMaximum(self.leds[0]._LaserManager__valueRangeMax)

        # suggest limits for tiled scan with 20% overlay
        try:
            self.pixelSize = self.detector.pixelSizeUm
            overlap = 0.8 # %20 overlap between ROIs
            self.Nx, self.Ny = self.detector._camera.SensorWidth, self.detector._camera.SensorHeight
            self.optDx = int(self.Nx* self.pixelSize[1]*overlap) # dx
            self.optDy = int(self.Ny* self.pixelSize[2]*overlap) # dy
            self._widget.mctValueXsteps.setText(str(self.optDx))
            self._widget.mctValueYsteps.setText(str(self.optDy))

        except Exception as e:
            self._logger.error(e)


    def startMCT(self):
        # initilaze setup
        # this is not a thread!
        self._widget.mctStartButton.setEnabled(False)

        # don't show any message
        self._master.UC2ConfigManager.setDebug(False)

        # start the timelapse
        if not self.isMCTrunning and (self.Laser1Value>0 or self.Laser2Value>0 or self.LEDValue>0):
            self.nImagesTaken = 0
            self._widget.setnImagesTaken("Starting timelapse...")
            self.switchOffIllumination()

            # get parameters from GUI
            self.zStackMin, self.zStackMax, self.zStackStep, self.zStackEnabled = self._widget.getZStackValues()
            self.xScanMin, self.xScanMax, self.xScanStep, self.yScanMin, self.yScanMax, self.yScanStep, self.xyScanEnabled = self._widget.getXYScanValues()

            self.timePeriod, self.nImagesToCapture = self._widget.getTimelapseValues()
            self.MCTFilename = self._widget.getFilename()
            self.MCTDate = datetime.now().strftime("%Y_%m_%d-%I-%M-%S_%p")

            # store old values for later
            if len(self.lasers)>0:
                self.Laser1ValueOld = self.lasers[0].power
            if len(self.lasers)>1:
                self.Laser2ValueOld = self.lasers[1].power
            if len(self.leds)>0:
                self.LEDValueOld = self.leds[0].power

            # reserve space for the stack
            self._widget.mctShowLastButton.setEnabled(False)

            # start the timelapse - otherwise we have to wait for the first run after timePeriod to take place..
            self.takeTimelapse(self.timePeriod)

            '''
            self.timer = mTimer(self.timePeriod, self.takeTimelapse)
            self.timer.start()
            '''

        else:
            self.isMCTrunning = False
            self._widget.mctStartButton.setEnabled(True)


    def stopMCT(self):
        self.isMCTrunning = False

        self._widget.setnImagesTaken("Stopping timelapse...")

        self._widget.mctStartButton.setEnabled(True)

        # go back to initial position
        try:
            self.stages.move(value=(self.initialPosition[0], self.initialPosition[1]), axis="XY", is_absolute=True, is_blocking=True)
        except:
            pass

        # delete any existing timer
        try:
            del self.timer
        except:
            pass

        # delete any existing thread
        try:
            del self.MCTThread
        except:
            pass

        self._widget.setnImagesTaken("Done wit timelapse...")

        # store old values for later
        if len(self.lasers)>0:
            self.lasers[0].setValue(self.Laser1ValueOld)
        if len(self.lasers)>1:
            self.lasers[1].setValue(self.Laser2ValueOld)
        if len(self.leds)>0:
            self.leds[0].setValue(self.LEDValueOld)

    def showLast(self, isCleanStack=False):
        #  isCleanStack=False => subtract backgroudn or not
        try:
            #subtract background and normalize stack
            if isCleanStack: LastStackLaser1ArrayLast = self.cleanStack(self.LastStackLaser1ArrayLast)
            else: LastStackLaser1ArrayLast = self.LastStackLaser1ArrayLast
            self._widget.setImage(LastStackLaser1ArrayLast, colormap="green", name="GFP",pixelsize=self.pixelsize)
        except  Exception as e:
            self._logger.error(e)

        try:
            if isCleanStack: LastStackLaser2ArrayLast = self.cleanStack(self.LastStackLaser2ArrayLast)
            else: LastStackLaser2ArrayLast = self.LastStackLaser2ArrayLast
            self._widget.setImage(LastStackLaser2ArrayLast, colormap="red", name="SiR",pixelsize=self.pixelsize)
        except Exception as e:
            self._logger.error(e)

        try:
            if isCleanStack: LastStackLEDArrayLast = self.cleanStack(self.LastStackLEDArrayLast)
            else: LastStackLEDArrayLast = self.LastStackLEDArrayLast
            self._widget.setImage(LastStackLEDArrayLast, colormap="gray", name="Brightfield",pixelsize=self.pixelsize)
        except  Exception as e:
            self._logger.error(e)

    def cleanStack(self, input):
        import NanoImagingPack as nip
        mBackground = nip.gaussf(np.mean(input,0),10)
        moutput = input/mBackground
        mFluctuations = np.mean(moutput, (1,2))
        moutput /= np.expand_dims(np.expand_dims(mFluctuations,-1),-1)
        return np.uint8(moutput)

    def displayStack(self, im):
        """ Displays the image in the view. """
        self._widget.setImage(im)

    def takeTimelapse(self, tperiod):
        # this is called periodically by the timer
        if not self.isMCTrunning:
            try:
                # make sure there is no exisiting thrad
                del self.MCTThread
            except:
                pass

            # this should decouple the hardware-related actions from the GUI
            self.isMCTrunning = True
            self.MCTThread = threading.Thread(target=self.takeTimelapseThread, args=(tperiod, ), daemon=True)
            self.MCTThread.start()

    def doAutofocus(self, params):
        self._logger.info("Autofocusing...")
        self._widget.setnImagesTaken("Autofocusing...")
        self._commChannel.sigAutoFocus.emit(int(params["valueRange"]), int(params["valueSteps"]))
        self.isAutofocusRunning = True

        while self.isAutofocusRunning:
            time.sleep(0.1)
            if not self.isAutofocusRunning:
                self._logger.info("Autofocusing done.")
                return


    def takeTimelapseThread(self, tperiod = 1):
        # this wil run i nthe background
        self.timeLast = 0
        
        # get current position
        currentPositions = self.stages.getPosition()
        self.initialPosition = (currentPositions["X"], currentPositions["Y"])
        self.initialPositionZ = currentPositions["Z"]

        # run as long as the MCT is active
        while(self.isMCTrunning):

            # stop measurement once done
            if self.nImagesTaken >= self.nImagesToCapture:
                self.isMCTrunning = False
                self._logger.debug("Done with timelapse")
                self._widget.mctStartButton.setEnabled(True)
                break

            # initialize a run
            if time.time() - self.timeLast >= (tperiod):

                # run an event
                self.timeLast = time.time() # makes sure that the period is measured from launch to launch
                self._logger.debug("Take image")
                # reserve and free space for displayed stacks
                self.LastStackLaser1 = []
                self.LastStackLaser2 = []
                self.LastStackLED = []


                # set  speed
                self.stages.setSpeed(speed=10000, axis="X")
                self.stages.setSpeed(speed=10000, axis="Y")
                self.stages.setSpeed(speed=1000, axis="Z")

                try:
                    # want to do autofocus?
                    autofocusParams = self._widget.getAutofocusValues()
                    if self._widget.isAutofocus() and np.mod(self.nImagesTaken, int(autofocusParams['valuePeriod'])) == 0:
                        self._widget.setnImagesTaken("Autofocusing...")
                        self.doAutofocus(autofocusParams)

                    #increase iterator in case something fails during frame acquisition => avoid forever loop
                    self.nImagesTaken += 1

                    # acquire one xyzc scan
                    self.acquireScan(timestamp=self.nImagesTaken)
                   
                    self._widget.setnImagesTaken(self.nImagesTaken)

                    # sneak images into arrays for displaying stack
                    if self.zStackEnabled and not self.xyScanEnabled:
                        self.LastStackLaser2ArrayLast = np.array(self.LastStackLaser2)
                        self.LastStackLaser2ArrayLast = np.array(self.LastStackLaser2)
                        self.LastStackLEDArrayLast = np.array(self.LastStackLED)

                        self._widget.mctShowLastButton.setEnabled(True)

                except Exception as e:
                    self._logger.error("Thread closes with Error: "+str(e))
                    # close the controller ina nice way
                    pass

            # pause to not overwhelm the CPU
            time.sleep(0.1)



    def acquireScan(self, timestamp=0):
        fileExtension = 'tif'

        # precompute steps for xy scan
        # snake scan
        if self.xyScanEnabled:
            xyScanStepsAbsolute = []
            xyScanIndices = []
            # we snake over y
            fwdpath = np.arange(self.yScanMin, self.yScanMax, self.yScanStep)
            bwdpath = np.flip(fwdpath)
            # we increase linearly over x
            for indexX, ix in enumerate(np.arange(self.xScanMin, self.xScanMax, self.xScanStep)):
                if indexX%2==0:
                    for indexY, iy in enumerate(fwdpath):
                        xyScanStepsAbsolute.append([ix, iy])
                else:
                    for indexY, iy in enumerate(bwdpath):
                        xyScanStepsAbsolute.append([ix, iy])
            
            # reserve space for tiled image
            downScaleFactor = 4
            nTilesX = int(np.ceil((self.xScanMax-self.xScanMin)/self.xScanStep))
            nTilesY = int(np.ceil((self.yScanMax-self.yScanMin)/self.yScanStep))
            imageDimensions = self.detector.getLatestFrame().shape
            imageDimensionsDownscaled = (imageDimensions[1]//downScaleFactor, imageDimensions[0]//downScaleFactor) # Y/X
            tiledImageDimensions = (nTilesX*imageDimensions[1]//downScaleFactor, nTilesY*imageDimensions[0]//downScaleFactor)
            self.tiledImage = np.zeros(tiledImageDimensions)

        else:
            xyScanStepsAbsolute = [[0,0]]
            self.xScanMin = 0
            self.xScanMax = 0
            self.yScanMin = 0
            self.yScanMax = 0



        # initialize xyz coordinates
        self.stages.move(value=(self.xScanMin+self.initialPosition[0],self.yScanMin+self.initialPosition[1]), axis="XY", is_absolute=True, is_blocking=True)
        #self.stages.move(value=self.initialPositionZ+self.zStackMin, axis="Z", is_absolute=True, is_blocking=True)

        # initialize iterator
        imageIndex = 0
        self._widget.gridLayer = None
        # iterate over all xy coordinates iteratively

        for ipos, iXYPos in enumerate(xyScanStepsAbsolute):
            if not self.isMCTrunning:
                break
            # move to xy position is necessary
            if self.xyScanEnabled:
                self.stages.move(value=(iXYPos[0]+self.initialPosition[0],iXYPos[1]+self.initialPosition[1]), axis="XY", is_absolute=True, is_blocking=True)
            # measure framenumber and check if it has been renewed after stage has stopped => avoid motion blur!
            if hasattr(self.detector, "getFrameNumber"):
                frameNumber = self.detector.getFrameNumber()
            else:
                frameNumber = -1

            # overshoot first step slightly to compensate backlash
            self.stages.move(value=self.zStackMin, axis="Z", is_absolute=False, is_blocking=True)

            # perform a z-stack
            for iZ in np.arange(self.zStackMin, self.zStackMax, self.zStackStep):
                # move to each position
                self.stages.move(value=self.zStackStep, axis="Z", is_absolute=False, is_blocking=True)
                time.sleep(self.tUnshake) # unshake
                
                # capture image for every illumination
                if self.Laser1Value>0 and len(self.lasers)>0:
                    filePath = self.getSaveFilePath(date=self.MCTDate,
                                timestamp=timestamp,
                                filename=f'{self.MCTFilename}_Laser1_i_{imageIndex}_Z_{iZ}_X_{xyScanStepsAbsolute[ipos][0]}_Y_{xyScanStepsAbsolute[ipos][1]}',
                                extension=fileExtension)
                    self.lasers[0].setValue(self.Laser1Value)
                    self.lasers[0].setEnabled(True)
                    lastFrame = self.detector.getLatestFrame()
                    tif.imwrite(filePath, lastFrame, append=True)
                    self.lasers[0].setEnabled(False)
                    self.LastStackLaser1.append(lastFrame.copy())

                if self.Laser2Value>0 and len(self.lasers)>0:
                    filePath = self.getSaveFilePath(date=self.MCTDate,
                                timestamp=timestamp,
                                filename=f'{self.MCTFilename}_Laser2_i_{imageIndex}_Z_{iZ}_X_{xyScanStepsAbsolute[ipos][0]}_Y_{xyScanStepsAbsolute[ipos][1]}',
                                extension=fileExtension)
                    self.lasers[1].setValue(self.Laser2Value)
                    self.lasers[1].setEnabled(True)
                    lastFrame = self.detector.getLatestFrame()
<<<<<<< HEAD
                    # self.switchOffIllumination()
                    #self._logger.debug(filePath)
=======
>>>>>>> 20a29b36
                    tif.imwrite(filePath, lastFrame, append=True)
                    self.lasers[1].setEnabled(False)
                    self.LastStackLaser2.append(lastFrame.copy())

                if self.LEDValue>0 and len(self.leds)>0:
                    filePath = self.getSaveFilePath(date=self.MCTDate,
                                timestamp=timestamp,
                                filename=f'{self.MCTFilename}_LED_i_{imageIndex}_Z_{iZ}_X_{xyScanStepsAbsolute[ipos][0]}_Y_{xyScanStepsAbsolute[ipos][1]}',
                                extension=fileExtension)
                    try:
                        if self.LEDValue > 255: self.LEDValue=255
                        if self.LEDValue < 0: self.LEDValue=0
                        if len(self.leds)>0:
                            self.leds[0].setValue(self.LEDValue)
                            self.leds[0].setEnabled(True)
                        lastFrame = self.detector.getLatestFrame()
                        tif.imwrite(filePath, lastFrame, append=True)
                        self.leds[0].setEnabled(False)
                        self.LastStackLED.append(lastFrame.copy())
                    except:
                        pass


                imageIndex += 1

            # reduce backlash => increase chance to endup at the same position
            #self.stages.move(value=-self.zStackMax, axis="Z", is_absolute=False, is_blocking=True)
            self.stages.move(value=(self.initialPositionZ), axis="Z", is_absolute=True, is_blocking=True)

            
            '''
            else:
                # single file timelapse
                time.sleep(self.tUnshake) # unshake
                filePath = self.getSaveFilePath(date=self.MCTDate,
                                                timestamp=timestamp,
                                                filename=f'{self.MCTFilename}_{illuMode}_i_{imageIndex}_X_{xyScanStepsAbsolute[ipos][0]}_Y_{xyScanStepsAbsolute[ipos][1]}',
                                                extension=fileExtension)

                # wait for frame after next frame to appear. Avoid motion blurring
                while self.detector.getFrameNumber()<(frameNumber+5):
                    time.sleep(0.05)
                    #print(self.detector.getFrameNumber()-frameNumber)

                # snap image
                lastFrame = self.detector.getLatestFrame()

                # save image tile to tif # TODO: Should we use record manager here?
                #self._logger.debug(filePath)
                tif.imwrite(filePath, lastFrame)
                imageIndex += 1

                # store frames for displaying
                if illuMode == "Laser1": self.LastStackLaser1=(lastFrame.copy())
                if illuMode == "Laser2": self.LastStackLaser2=(lastFrame.copy())
                if illuMode == "Brightfield": self.LastStackLED=(lastFrame.copy())
            '''

            if self.xyScanEnabled:
                # lets try to visualize each slice in napari
                # def setImage(self, im, colormap="gray", name="", pixelsize=(1,1,1)):
                # construct the tiled image
                iX = int(np.floor((iXYPos[0]-self.xScanMin) // self.xScanStep))
                iY = int(np.floor((iXYPos[1]-self.yScanMin) // self.yScanStep))
                # handle rgb => turn to mono for now
                if len(lastFrame.shape)>2:
                    lastFrame = np.uint16(np.mean(lastFrame, 0))
                # add tile to large canvas
                lastFrameScaled = cv2.resize(lastFrame, None, fx = 1/downScaleFactor, fy = 1/downScaleFactor, interpolation = cv2.INTER_NEAREST)
                try:
                    self.tiledImage[int(iY*imageDimensionsDownscaled[1]):int(iY*imageDimensionsDownscaled[1]+imageDimensionsDownscaled[1]),
                        int(iX*imageDimensionsDownscaled[0]):int(iX*imageDimensionsDownscaled[0]+imageDimensionsDownscaled[0])] = lastFrameScaled
                except Exception as e:
                    self._logger.error(e)
                    self._logger.error("Failed to parse a frame into the tiledImage array")
                self.sigImageReceived.emit() # => displays image


        # initialize xy coordinates
<<<<<<< HEAD
        if self.xyScanEnabled:
            self.stages.move(value=(self.initialPosition[0], self.initialPosition[1]), axis="XY", is_absolute=True, is_blocking=True)
=======
        self.stages.move(value=(self.initialPosition[0], self.initialPosition[1]), axis="XY", is_absolute=True, is_blocking=True)
        self.stages.move(value=(self.initialPositionZ), axis="Z", is_absolute=True, is_blocking=True)
>>>>>>> 20a29b36

        self.switchOffIllumination()


    def switchOffIllumination(self):
        # switch off all illu sources
        for lasers in self.lasers:
            lasers.setEnabled(False)
            #lasers.setValue(0)
            time.sleep(0.1)
        if len(self.leds)>0:
            self.leds[0].setValue(0)
            #self.illu.setAll((0,0,0))

    def valueLaser1Changed(self, value):
        self.Laser1Value= value
        self._widget.mctLabelLaser1.setText('Intensity (Laser 1):'+str(value))
        if not self.lasers[0].enabled: self.lasers[0].setEnabled(1)
        if len(self.lasers)>0:self.lasers[0].setValue(self.Laser1Value)
        if self.lasers[1].power: self.lasers[1].setValue(0)

    def valueLaser2Changed(self, value):
        self.Laser2Value = value
        self._widget.mctLabelLaser2.setText('Intensity (Laser 2):'+str(value))
        if not self.lasers[1].enabled: self.lasers[1].setEnabled(1)
        if len(self.lasers)>1: self.lasers[1].setValue(self.Laser2Value)
        if self.lasers[0].power: self.lasers[0].setValue(0)

    def valueLEDChanged(self, value):
        self.LEDValue= value
        self._widget.mctLabelLED.setText('Intensity (LED):'+str(value))
        if len(self.leds) and not self.leds[0].enabled: self.leds[0].setEnabled(1)
        if len(self.leds): self.leds[0].setValue(self.LEDValue)
        #if len(self.leds): self.illu.setAll(state=(1,1,1), intensity=(self.LEDValue,self.LEDValue,self.LEDValue))

    def __del__(self):
        self.imageComputationThread.quit()
        self.imageComputationThread.wait()

    def getSaveFilePath(self, date, timestamp, filename, extension):
        mFilename =  f"{date}_{filename}.{extension}"
        dirPath  = os.path.join(dirtools.UserFileDirs.Root, 'recordings', date, "t"+str(timestamp))

        newPath = os.path.join(dirPath,mFilename)

        if not os.path.exists(dirPath):
            os.makedirs(dirPath)

        return newPath

    def setAutoFocusIsRunning(self, isRunning):
        # this is set by the AutofocusController once the AF is finished/initiated
        self.isAutofocusRunning = isRunning

    def displayImage(self):
        # a bit weird, but we cannot update outside the main thread
        name = "tilescanning"
        self._widget.setImage(np.uint16(self.tiledImage), colormap="gray", name=name, pixelsize=(1,1), translation=(0,0))




class mTimer(object):
    def __init__(self, waittime, mFunc) -> None:
        self.waittime = waittime
        self.starttime = time.time()
        self.running = False
        self.isStop = False
        self.mFunc = mFunc

    def start(self):
        self.starttime = time.time()
        self.running = True

        ticker = threading.Event( daemon=True)
        self.waittimeLoop=0 # make sure first run runs immediately
        while not ticker.wait(self.waittimeLoop) and self.isStop==False:
            self.waittimeLoop = self.waittime
            self.mFunc()
        self.running = False

    def stop(self):
        self.running = False
        self.isStop = True


# Copyright (C) 2020-2021 ImSwitch developers
# This file is part of ImSwitch.
#
# ImSwitch is free software: you can redistribute it and/or modify
# it under the terms of the GNU General Public License as published by
# the Free Software Foundation, either version 3 of the License, or
# (at your option) any later version.
#
# ImSwitch is distributed in the hope that it will be useful,
# but WITHOUT ANY WARRANTY; without even the implied warranty of
# MERCHANTABILITY or FITNESS FOR A PARTICULAR PURPOSE.  See the
# GNU General Public License for more details.
#
# You should have received a copy of the GNU General Public License
# along with this program.  If not, see <https://www.gnu.org/licenses/>.<|MERGE_RESOLUTION|>--- conflicted
+++ resolved
@@ -434,11 +434,6 @@
                     self.lasers[1].setValue(self.Laser2Value)
                     self.lasers[1].setEnabled(True)
                     lastFrame = self.detector.getLatestFrame()
-<<<<<<< HEAD
-                    # self.switchOffIllumination()
-                    #self._logger.debug(filePath)
-=======
->>>>>>> 20a29b36
                     tif.imwrite(filePath, lastFrame, append=True)
                     self.lasers[1].setEnabled(False)
                     self.LastStackLaser2.append(lastFrame.copy())
@@ -518,13 +513,8 @@
 
 
         # initialize xy coordinates
-<<<<<<< HEAD
-        if self.xyScanEnabled:
-            self.stages.move(value=(self.initialPosition[0], self.initialPosition[1]), axis="XY", is_absolute=True, is_blocking=True)
-=======
         self.stages.move(value=(self.initialPosition[0], self.initialPosition[1]), axis="XY", is_absolute=True, is_blocking=True)
         self.stages.move(value=(self.initialPositionZ), axis="Z", is_absolute=True, is_blocking=True)
->>>>>>> 20a29b36
 
         self.switchOffIllumination()
 
