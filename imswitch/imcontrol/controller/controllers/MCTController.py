import json
import os

import numpy as np
import time 
import tifffile as tif

from imswitch.imcommon.model import dirtools, initLogger, APIExport
from ..basecontrollers import ImConWidgetController
from imswitch.imcommon.framework import Signal, Thread, Worker, Mutex, Timer
import pyqtgraph.ptime as ptime

from ..basecontrollers import LiveUpdatedController

#import NanoImagingPack as nip

class MCTController(LiveUpdatedController):
    """Linked to MCTWidget."""
    
    sigImageReceived = Signal()

    def __init__(self, *args, **kwargs):
        super().__init__(*args, **kwargs)
        self.__logger = initLogger(self)
        
        # mct parameters
        self.nImages = 0
        self.timePeriod = 60 # seconds
        self.zStackEnabled = False
        self.zStackMin = 0
        self.zStackMax = 0
        self.zStackStep = 0
        self.brightfieldEnabeld = False
        
        self.Laser1Value = 0
        self.Laser2Value = 0
        self.MCTFilename = ""
        
        self.updateRate=2
        
        if self._setupInfo.mct is None:
            self._widget.replaceWithError('MCT is not configured in your setup file.')
            return

        # Connect MCTWidget signals      
        self._widget.mctStartButton.clicked.connect(self.startMCT)
        self._widget.mctStopButton.clicked.connect(self.stopMCT)
        self._widget.mctShowLastButton.clicked.connect(self.showLast)
        self._widget.mctInitFilterButton.clicked.connect(self.initFilter)

        
        
        self._widget.sigSliderLaser1ValueChanged.connect(self.valueLaser1Changed)
        self._widget.sigSliderLaser2ValueChanged.connect(self.valueLaser2Changed)
        

        # select detectors
        allDetectorNames = self._master.detectorsManager.getAllDeviceNames()
        self.detector = self._master.detectorsManager[allDetectorNames[0]]

        # select lasers
        allLaserNames = self._master.lasersManager.getAllDeviceNames()
        self.lasers = []
        for iDevice in allLaserNames:
            if iDevice.find("Laser")>=0:
                self.lasers.append(self._master.lasersManager[iDevice])
        
        # select stage
        self.stages = self._master.positionersManager[self._master.positionersManager.getAllDeviceNames()[0]]

        # setup worker/background thread
        self.imageComputationWorker = self.MCTProcessorWorker()
        #self.imageComputationWorker.sigMCTProcessorImageComputed.connect(self.displayImage)
        
        self.imageComputationThread = Thread()
        self.imageComputationWorker.moveToThread(self.imageComputationThread)
        self.sigImageReceived.connect(self.imageComputationWorker.computeMCTImage)
        self.imageComputationThread.start()

        # Initial MCT display
        self._commChannel.sigUpdateImage.connect(self.update)
        #self.displayMask(self._master.mctManager.maskCombined)

        self.isMCTrunning = False
        
    def initFilter(self):
        self._widget.setNImages("Initializing filter position...")
        self.lasers[0].initFilter()


    def startMCT(self):
        
        self.nImages = 0
        
        self._widget.setNImages("Starting timelapse...")

        self.lasers[0].initFilter()

        self.zStackMin, self.zStackax, self.zStackStep, self.zStackEnabled = self._widget.getZStackValues()
        self.timePeriod = self._widget.getTimelapseValues()
        self.MCTFilename = self._widget.getFilename()
        self.brightfieldEnabeld = self._widget.getBrightfieldEnabled()
        self.isMCTrunning = True
        
        # initiliazing the update scheme for pulling pressure measurement values
        self.timer = Timer()
        self.timer.timeout.connect(self.takeTimelapse)
        self.timer.start(self.timePeriod*1000)
        self.startTime = ptime.time()
    
    def stopMCT(self):
        self.isMCTrunning = False
        del self.timer
            
    def showLast(self):
        pass
    
    def takeTimelapse(self):
        if self.isMCTrunning:
            self.__logger.debug("Take image")
            zstackParams = self._widget.getZStackValues()

            if self.Laser1Value>0:
                self.takeImageIllu(illuMode = "Laser1", intensity=self.Laser1Value, zstackParams=zstackParams)
            if self.Laser2Value>0:
                self.takeImageIllu(illuMode = "Laser2", intensity=self.Laser1Value, zstackParams=zstackParams)
            if self.brightfieldEnabeld:
                self.takeImageIllu(illuMode = "Brightfield", intensity=1)
                    
            self.nImages += 1
            self._widget.setNImages(self.nImages)
                
        
    def takeImageIllu(self, illuMode, intensity, zstackParams=None):
        self._logger.debug("Take image:" + illuMode + str(intensity))
        fileExtension = 'tif'
        if illuMode == "Laser1":
            try:
                self.lasers[0].setValue(self.Laser1Value)
                self.lasers[0].setEnabled(True)
            except:
                pass
        if illuMode == "Laser2":
            try:
                self.lasers[1].setValue(self.Laser2Value)
                self.lasers[1].setEnabled(True)
            except:
                pass
        if illuMode == "Brightfield":
<<<<<<< HEAD
            try:
                self.lasers[2].setValue(self.Laser1Value)
                self.lasers[2].setEnabled(True)
            except:
                pass

        filePath = self.getSaveFilePath(f'{self.MCTFilename}_{illuMode}.{fileExtension}')
        tif.imwrite(filePath, self.detector.getLatestFrame())
=======
            self.lasers[2].setValue(self.Laser1Value)
            self.lasers[2].setEnabled(True)
        
        if zstackParams[-1]:
            # perform a z-stack
            stepsCounter = 0
            for iZ in np.arange(zstackParams[0], zstackParams[1], zstackParams[2]):
                stepsCounter += zstackParams[2]
                self.stages.move(value=iZ, axis="Z", is_absolute=False, is_blocking=True)
                filePath = self.getSaveFilePath(f'{self.MCTFilename}_N_{illuMode}_Z_{stepsCounter}.{fileExtension}')
                time.sleep(0.1) # unshake
                tif.imwrite(filePath, self.detector.getLatestFrame())
            self.stages.move(value=-stepsCounter, axis="Z", is_absolute=True, is_blocking=True)

        else:
            filePath = self.getSaveFilePath(f'{self.MCTFilename}_{illuMode}.{fileExtension}')
            tif.imwrite(filePath, self.detector.getLatestFrame())

>>>>>>> b9ca2a99
        for lasers in self.lasers:
            lasers.setEnabled(False)
        
            
    
    def valueLaser1Changed(self, value):
        self.Laser1Value= value
        #self.lasers[0].setEnabled(True)
        self.lasers[0].setValue(self.Laser1Value)

    def valueLaser2Changed(self, value):
        self.Laser2Value= value
        self.lasers[1].setValue(self.Laser2Value)

                
    def __del__(self):
        self.imageComputationThread.quit()
        self.imageComputationThread.wait()
 
    def update(self, detectorName, im, init, isCurrentDetector):
        """ Update with new detector frame. """
        '''
        if not isCurrentDetector or not self.active:
            return
                
        if self.it >= self.updateRate:
            self.it = 0

            # dispaly mct pattern
            if(isSimulation):
                iPhi = self.patternID%self.nPhases
                iRot = self.patternID//self.nRotations
                self.setIlluPatternByID(iRot, iPhi)
            else:
                pass
            
            # this does not correlate with mctulated patterns!    
            self.mctPatternByID(self.patternID)
            self.allFrames.append(im)
            
            # wait for frame to be displayed? 
            time.sleep(.1)
            self.patternID+=1
            
            # if all patterns are acquired => reconstruct
            if self.patternID>=(self.nRotations*self.nPhases):
                # process the frames and display
                allFramesNP = np.array(self.allFrames)
                self.imageComputationWorker.prepareForNewMCTStack(allFramesNP)
                self.sigImageReceived.emit()
                
                self.patternID=0
                self.allFrames = []

        else:
            self.it += 1
        '''
        pass
    
    def getSaveFilePath(self, path, allowOverwriteDisk=False, allowOverwriteMem=False):
        newPath = path
        numExisting = 0

        def existsFunc(pathToCheck):
            if not allowOverwriteDisk and os.path.exists(pathToCheck):
                return True
            return False

        while existsFunc(newPath):
            numExisting += 1
            pathWithoutExt, pathExt = os.path.splitext(path)
            newPath = f'{pathWithoutExt}_{numExisting}{pathExt}'
        return newPath

    @APIExport(runOnUIThread=True)
    def mctPatternByID(self, patternID):
        currentPattern = self._master.mctManager.allPatterns[patternID]
        self.updateDisplayImage(currentPattern)
        return currentPattern
   
    class MCTProcessorWorker(Worker):
        sigMCTProcessorImageComputed = Signal(np.ndarray)
        
        def __init__(self):
            super().__init__()

            self._logger = initLogger(self, tryInheritParent=False)
            self._numQueuedImages = 0
            self.isRunning = False           
            self.iReconstructed = 0
            
            self._numQueuedImages = 0
            self._numQueuedImagesMutex = Mutex()
            
            # initilaize the reconstructor
            #self.processor = MCTProcessor()

        def setNumReconstructed(self, numReconstructed=0):
            self.iReconstructed = numReconstructed
            
        def computeMCTImage(self):
            """ Compute MCT of an image stack. """
            try:
                if self._numQueuedImages > 1:
                    return  # Skip this frame in order to catch up
                
                # Simulate MCT Stack
                #self._image = self.processor.mctSimulator(Nx=512, Ny=512, Nrot=3, Nphi=3)
                
                # initialize the model 
                '''
                if self.iReconstructed == 0:
                    #self.processor.setReconstructor()
                    #self.processor.calibrate(self._image)
                MCTframe = self.processor.reconstruct(self._image)
                self.sigMCTProcessorImageComputed.emit(np.array(MCTframe))

                self.iReconstructed += 1
                '''
            finally:
                self._numQueuedImagesMutex.lock()
                self._numQueuedImages -= 1
                self._numQueuedImagesMutex.unlock()

        def prepareForNewMCTStack(self, image):
            """ Must always be called before the worker receives a new image. """
            self._image = image
            self._numQueuedImagesMutex.lock()
            self._numQueuedImages += 1
            self._numQueuedImagesMutex.unlock()
            


# Copyright (C) 2020-2021 ImSwitch developers
# This file is part of ImSwitch.
#
# ImSwitch is free software: you can redistribute it and/or modify
# it under the terms of the GNU General Public License as published by
# the Free Software Foundation, either version 3 of the License, or
# (at your option) any later version.
#
# ImSwitch is distributed in the hope that it will be useful,
# but WITHOUT ANY WARRANTY; without even the implied warranty of
# MERCHANTABILITY or FITNESS FOR A PARTICULAR PURPOSE.  See the
# GNU General Public License for more details.
#
# You should have received a copy of the GNU General Public License
# along with this program.  If not, see <https://www.gnu.org/licenses/>.<|MERGE_RESOLUTION|>--- conflicted
+++ resolved
@@ -147,19 +147,12 @@
             except:
                 pass
         if illuMode == "Brightfield":
-<<<<<<< HEAD
             try:
                 self.lasers[2].setValue(self.Laser1Value)
                 self.lasers[2].setEnabled(True)
             except:
                 pass
 
-        filePath = self.getSaveFilePath(f'{self.MCTFilename}_{illuMode}.{fileExtension}')
-        tif.imwrite(filePath, self.detector.getLatestFrame())
-=======
-            self.lasers[2].setValue(self.Laser1Value)
-            self.lasers[2].setEnabled(True)
-        
         if zstackParams[-1]:
             # perform a z-stack
             stepsCounter = 0
@@ -175,7 +168,7 @@
             filePath = self.getSaveFilePath(f'{self.MCTFilename}_{illuMode}.{fileExtension}')
             tif.imwrite(filePath, self.detector.getLatestFrame())
 
->>>>>>> b9ca2a99
+
         for lasers in self.lasers:
             lasers.setEnabled(False)
         
