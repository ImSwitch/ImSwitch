--- conflicted
+++ resolved
@@ -83,12 +83,6 @@
         return self._master.positionersManager.getAllDeviceNames()
 
     @APIExport
-<<<<<<< HEAD
-    def setPositionerStepSize(self, positionerName, axis, stepSize):
-        """ Sets the step size of the specified positioner axis to the
-        specified number of micrometers. """
-        self._widget.setStepSize(positionerName, axis, stepSize)
-=======
     def getPositionerPositions(self):
         """ Returns the positions of all positioners. """
         return self.getPos()
@@ -98,7 +92,6 @@
         """ Sets the step size of the specified positioner to the specified
         number of micrometers. """
         self._widget.setStepSize(positionerName, stepSize)
->>>>>>> c37f0663
 
     @APIExport
     def movePositioner(self, positionerName, axis, dist):
