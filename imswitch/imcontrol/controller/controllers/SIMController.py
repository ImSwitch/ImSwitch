--- conflicted
+++ resolved
@@ -141,13 +141,6 @@
         allDetectorNames = self._master.detectorsManager.getAllDeviceNames()
         self.detector = self._master.detectorsManager[allDetectorNames[0]]
 
-<<<<<<< HEAD
-        # show placeholder pattern
-        initPattern = 255*np.ones((1024,768))
-        #initPattern = self._master.simManager.allPatterns[self.patternID]
-        self._widget.updateSIMDisplay(initPattern)
-=======
->>>>>>> b09fdaa9
 
         # activate hamamatsu slm if necessary
         if self._master.simManager.isHamamatsuSLM:
@@ -267,9 +260,6 @@
         self._widget.img.setImage(image, autoLevels=True, autoDownsample=False)
         self._widget.updateSIMDisplay(image)
         # self._logger.debug("Updated displayed image")
-<<<<<<< HEAD
-
-=======
         
     @APIExport(runOnUIThread=True)
     def updateDisplayImageImageFastAPISIM(self, patternID, host, port):
@@ -302,7 +292,6 @@
                 return currentPattern
             except Exception as e:
                 self._logger.error(e)
->>>>>>> b09fdaa9
             
     def performSIMExperimentThread(self, sim_info_dict):
         """ 
@@ -311,11 +300,6 @@
         self.patternID = 0
         self.isReconstructing = False
         nColour = 2
-<<<<<<< HEAD
-        self.nsimFrameSyncVal = self._widget.getFrameSyncVal()
-=======
-        
->>>>>>> b09fdaa9
 
         while self.active:
             
@@ -329,36 +313,15 @@
                     self.lasers[1].setEnabled(False)
                     self._logger.debug("Switching to pattern"+self.lasers[0].name)
                     processor = self.SimProcessorLaser1
-<<<<<<< HEAD
-                    sim_info_dict_1 = sim_info_dict
-                    sim_info_dict_1["wavelength"]=sim_info_dict_1["wavelength (p1)"]
-                    sim_info_dict_1["patternPath (p1)"]= "C:\\Users\\wanghaoran\\Documents\\ImSwitchConfig\\imcontrol_sim\\488\\"    #TODO: Hardcoded :(                 
-                    #processor.setParameters(sim_info_dict_1 )
-                    processor.loadPattern(path=sim_info_dict_1["patternPath (p1)"])
-                    self.LaserWL = 488
-                    time.sleep(.1)
-=======
                     processor.setParameters(sim_info_dict)
                     self.LaserWL = processor.wavelength
->>>>>>> b09fdaa9
                     # set the pattern-path for laser wl 1
                 elif iColour == 1 and self.is635:
                     self.lasers[0].setEnabled(False)
                     self.lasers[1].setEnabled(True)
                     processor = self.SimProcessorLaser2
-<<<<<<< HEAD
-                    sim_info_dict_2 = sim_info_dict
-                    sim_info_dict_2["wavelength"]=sim_info_dict_2["wavelength (p2)"]
-                    sim_info_dict_2["patternPath (p2)"]= 'C:\\Users\\wanghaoran\\Documents\\ImSwitchConfig\\imcontrol_sim\\635\\'    #TODO: Hardcoded :(
-                    processor.setParameters(sim_info_dict_2)    
-                    processor.loadPattern(path=sim_info_dict_2["patternPath (p2)"])                
-                    self._logger.debug("Switching to pattern"+self.lasers[1].name)
-                    self.LaserWL = 635
-                    time.sleep(.1)
-=======
                     processor.setParameters(sim_info_dict)                    
                     self.LaserWL = processor.wavelength
->>>>>>> b09fdaa9
                     # set the pattern-path for laser wl 1
                 else:
                     self.lasers[0].setEnabled(False)
@@ -372,23 +335,13 @@
                     if not self.active:
                         break
                     
-<<<<<<< HEAD
-                    # load wavelength-specific image and display
-                    iImage = processor.getPattern(iPattern)
-
-                    self.updateDisplayImage(iImage)
-                    self.updateDisplayImage(iImage) # FIXME: in case a frame gets dropped?!
-                    #time.sleep(0.1)   #try to wait the image updated
-                    frameIdLast = self.detector.getFrameId()
+                    # 1 display the pattern
+                    self.simPatternByID(patternID=iPattern, wavelengthID=iColour)
+                    time.sleep(0.30) #FIXME: ???
                     
                     # grab a frame 
                     while (self.detector.getFrameId()-frameIdLast)<self.nsimFrameSyncVal:
                         time.sleep(0.01) # keep CPU happy
-=======
-                    # 1 display the pattern
-                    self.simPatternByID(patternID=iPattern, wavelengthID=iColour)
-                    time.sleep(0.30) #FIXME: ???
->>>>>>> b09fdaa9
                     
                     # grab frame after updated SIM display
                     frame = self.detector.getLatestFrame()
@@ -481,15 +434,6 @@
         #current parameters is setting for 20x objective 488nm illumination
         self.parent = parent
         self.mFile = "/Users/bene/Dropbox/Dokumente/Promotion/PROJECTS/MicronController/PYTHON/NAPARI-SIM-PROCESSOR/DATA/SIMdata_2019-11-05_15-21-42.tiff"
-<<<<<<< HEAD
-        self.phases_number = 3
-        self.angles_number = 3
-        self.magnification = 30
-        self.NA = 0.75
-        self.n = 1.0
-        self.wavelength = 0.50
-        self.pixelsize = 6.5
-=======
         self.phases_number = parent.nPhases
         self.angles_number = parent.nRotations
         self.magnification = parent.simMagnefication
@@ -497,16 +441,11 @@
         self.n = parent.simN
         self.wavelength = wavelength
         self.pixelsize = parent.simPixelsize
->>>>>>> b09fdaa9
         self.dz= 0.55
         self.alpha = 0.5
         self.beta = 0.98
         self.w = 0.2
-<<<<<<< HEAD
-        self.eta = 0.3
-=======
         self.eta = parent.simETA
->>>>>>> b09fdaa9
         self.group = 30
         self.use_phases = True
         self.find_carrier = True
