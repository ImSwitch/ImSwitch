--- conflicted
+++ resolved
@@ -152,11 +152,8 @@
         self._digitalParameterDict['sequence_time'] = self._widget.getSeqTimePar()
         self._analogParameterDict['sequence_time'] = self._widget.getSeqTimePar()
         self._analogParameterDict['phase_delay'] = self._widget.getPhaseDelayPar()
-<<<<<<< HEAD
-=======
         self._analogParameterDict['d3step_delay'] = self._widget.getd3StepDelayPar()
         #self._analogParameterDict['extra_laser_on'] = self._widget.getExtraLaserOnPar()
->>>>>>> d8d63f07
 
     def updatePixels(self):
         self.getParameters()
