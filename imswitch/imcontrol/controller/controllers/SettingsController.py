from dataclasses import dataclass
from typing import Any

import numpy as np

from imswitch.imcommon.model import APIExport
from imswitch.imcontrol.model import configfiletools
from imswitch.imcontrol.view import guitools as guitools
from .basecontrollers import ImConWidgetController


@dataclass
class SettingsControllerParams:
    model: Any
    binning: Any
    frameMode: Any
    x0: Any
    y0: Any
    width: Any
    height: Any
    applyROI: Any
    newROI: Any
    abortROI: Any
    saveMode: Any
    deleteMode: Any
    allDetectorsFrame: Any


class SettingsController(ImConWidgetController):
    """ Linked to SettingsWidget."""

    def __init__(self, *args, **kwargs):
        super().__init__(*args, **kwargs)

        self.settingAttr = False
        self.allParams = {}

        if not self._master.detectorsManager.hasDevices():
            return

        # Set up detectors
        for dName, dManager in self._master.detectorsManager:
            self._widget.addDetector(
<<<<<<< HEAD
                dName, dManager.parameters, dManager.actions, dManager.supportedBinnings,
=======
                dName, dManager.model, dManager.parameters, dManager.supportedBinnings,
>>>>>>> 3259de7e
                self._setupInfo.rois
            )

        self.addROI()
        self.initParameters()

        execOnAll = self._master.detectorsManager.execOnAll
        execOnAll(lambda c: (self.updateParamsFromDetector(detector=c)))
        execOnAll(lambda c: (self.adjustFrame(detector=c)))
        execOnAll(lambda c: (self.updateFrame(detector=c)))
        execOnAll(lambda c: (self.updateFrameActionButtons(detector=c)))
        self.detectorSwitched(self._master.detectorsManager.getCurrentDetectorName())

        self.updateSharedAttrs()

        # Connect CommunicationChannel signals
        self._commChannel.sigDetectorSwitched.connect(self.detectorSwitched)
        self._commChannel.sharedAttrs.sigAttributeSet.connect(self.attrChanged)

        # Connect SettingsWidget signals
        self._widget.sigROIChanged.connect(self.ROIchanged)
        self._widget.sigDetectorChanged.connect(self.detectorSwitchClicked)
        self._widget.sigNextDetectorClicked.connect(self.detectorNextClicked)

    def addROI(self):
        """ Adds the ROI to ImageWidget viewbox through the CommunicationChannel. """
        self._commChannel.sigAddItemToVb.emit(self._widget.getROIGraphicsItem())

    def toggleROI(self, b):
        """ Show or hide ROI. """
        if b:
            self._widget.showROI()
        else:
            self._widget.hideROI()

    def initParameters(self):
        """ Take parameters from the detector Tree map. """
        for detectorName in self._master.detectorsManager.getAllDeviceNames():
            detectorTree = self._widget.trees[detectorName]
            framePar = detectorTree.p.param('Image frame')
            self.allParams[detectorName] = SettingsControllerParams(
                model=detectorTree.p.param('Model'),
                binning=framePar.param('Binning'),
                frameMode=framePar.param('Mode'),
                x0=framePar.param('X0'),
                y0=framePar.param('Y0'),
                width=framePar.param('Width'),
                height=framePar.param('Height'),
                applyROI=framePar.param('Apply'),
                newROI=framePar.param('New ROI'),
                abortROI=framePar.param('Abort ROI'),
                saveMode=framePar.param('Save mode'),
                deleteMode=framePar.param('Delete mode'),
                allDetectorsFrame=framePar.param('Update all detectors')
            )

            params = self.allParams[detectorName]
            params.binning.sigValueChanged.connect(self.updateBinning)
            params.frameMode.sigValueChanged.connect(self.updateFrame)
            params.applyROI.sigActivated.connect(self.adjustFrame)
            params.newROI.sigActivated.connect(self.updateFrame)
            params.abortROI.sigActivated.connect(self.abortROI)
            params.saveMode.sigActivated.connect(self.saveMode)
            params.deleteMode.sigActivated.connect(self.deleteMode)

            syncFrameParamsWithoutUpdates = lambda: self.syncFrameParams(False, False)
            params.x0.sigValueChanged.connect(syncFrameParamsWithoutUpdates)
            params.y0.sigValueChanged.connect(syncFrameParamsWithoutUpdates)
            params.width.sigValueChanged.connect(syncFrameParamsWithoutUpdates)
            params.height.sigValueChanged.connect(syncFrameParamsWithoutUpdates)
            params.allDetectorsFrame.sigValueChanged.connect(self.syncFrameParams)

        detectorsParameters = self._master.detectorsManager.execOnAll(lambda c: c.parameters)
        for detectorName, detectorParameters in detectorsParameters.items():
            for parameterName, parameter in detectorParameters.items():
                paramInWidget = self._widget.trees[detectorName].p.param(parameter.group).param(parameterName)
                paramInWidget.sigValueChanged.connect(
                    lambda _, value, detectorName=detectorName, parameterName=parameterName:
                        self.setDetectorParameter(detectorName, parameterName, value)
                )

        detectorsActions = self._master.detectorsManager.execOnAll(lambda c: c.actions)
        for detectorName, detectorActions in detectorsActions.items():
            for actionName, action in detectorActions.items():
                paramInWidget = self._widget.trees[detectorName].p.param(action.group).param(actionName)
                paramInWidget.sigActivated.connect(action.func)

    def adjustFrame(self, *, detector=None):
        """ Crop detector and adjust frame. """

        if detector is None:
            self.getDetectorManagerFrameExecFunc()(lambda c: self.adjustFrame(detector=c))
            return

        # Adjust frame
        params = self.allParams[detector.name]
        binning = int(params.binning.value())
        width = params.width.value()
        height = params.height.value()
        x0 = params.x0.value()
        y0 = params.y0.value()

        # Round to closest "divisable by 4" value.
        hpos = binning * x0
        vpos = binning * y0
        hsize = binning * width
        vsize = binning * height

        hmodulus = 4
        vmodulus = 4
        vpos = int(vmodulus * np.ceil(vpos / vmodulus))
        hpos = int(hmodulus * np.ceil(hpos / hmodulus))
        vsize = int(vmodulus * np.ceil(vsize / vmodulus))
        hsize = int(hmodulus * np.ceil(hsize / hmodulus))

        detector.crop(hpos, vpos, hsize, vsize)

        # Final shape values might differ from the user-specified one because of detector limitation x128
        width, height = detector.shape
        if detector.name == self._master.detectorsManager.getCurrentDetectorName():
            self._commChannel.sigAdjustFrame.emit(width, height)
            self._widget.hideROI()

        self.updateParamsFromDetector(detector=detector)
        self.updateSharedAttrs()

    def ROIchanged(self):
        """ Update parameters according to ROI. """
        frameStart = self._master.detectorsManager.execOnCurrent(lambda c: c.frameStart)
        ROI = self._widget.getROIGraphicsItem()
        pos = ROI.position
        size = ROI.size

        currentParams = self.getCurrentParams()
        currentParams.x0.setValue(frameStart[0] + int(pos[0]))
        currentParams.y0.setValue(frameStart[1] + int(pos[1]))
        currentParams.width.setValue(size[0])  # [0] is Width
        currentParams.height.setValue(size[1])  # [1] is Height

    def updateFrameActionButtons(self, *, detector=None):
        """ Shows the frame-related buttons appropriate for the current frame
        mode, and hides the others. """

        if detector is None:
            self.getDetectorManagerFrameExecFunc()(lambda c: self.updateFrameActionButtons(detector=c))
            return

        params = self.allParams[detector.name]

        params.applyROI.hide()
        params.newROI.hide()
        params.abortROI.hide()
        params.saveMode.hide()
        params.deleteMode.hide()

        if params.frameMode.value() == 'Custom':
            params.applyROI.show()
            params.newROI.show()
            params.abortROI.show()
            params.saveMode.show()
        elif params.frameMode.value() != 'Full chip':
            params.deleteMode.show()

    def abortROI(self):
        """ Cancel and reset parameters of the ROI. """
        self.toggleROI(False)
        frameStart = self._master.detectorsManager.execOnCurrent(lambda c: c.frameStart)
        shapes = self._master.detectorsManager.execOnCurrent(lambda c: c.shape)

        currentParams = self.getCurrentParams()
        currentParams.x0.setValue(frameStart[0])
        currentParams.y0.setValue(frameStart[1])
        currentParams.width.setValue(shapes[0])
        currentParams.height.setValue(shapes[1])

    def saveMode(self):
        """ Save the current frame mode parameters to the mode list. """

        currentParams = self.getCurrentParams()
        x0, y0, width, height = (currentParams.x0.value(), currentParams.y0.value(),
                                 currentParams.width.value(), currentParams.height.value())

        name = guitools.askForTextInput(
            self._widget,
            'Add frame mode',
            f'Enter a name for this mode:\n(X0: {x0}; Y0: {y0}; Width: {width}; Height: {height})')

        if not name:  # No name provided
            return

        add = True
        alreadyExists = False
        if name in self._setupInfo.rois:
            alreadyExists = True
            add = guitools.askYesNoQuestion(
                self._widget,
                'Frame mode already exists',
                f'A frame mode with the name "{name}" already exists. Do you want to overwrite it"?'
            )

        if add:
            # Add in GUI
            if not alreadyExists:
                for params in self.allParams.values():
                    newModeItems = params.frameMode.opts['limits'].copy()
                    newModeItems.insert(len(newModeItems) - 1, name)
                    params.frameMode.setLimits(newModeItems)

            # Set in setup info
            self._setupInfo.setROI(name, x0, y0, width, height)
            configfiletools.saveSetupInfo(configfiletools.loadOptions(), self._setupInfo)

            # Update selected ROI in GUI
            for params in self.allParams.values():
                params.frameMode.setValue(name)

    def deleteMode(self):
        """ Delete the current frame mode from the mode list (if it's a saved
        custom ROI). """

        currentParams = self.getCurrentParams()
        modeToDelete = currentParams.frameMode.value()

        confirmationResult = guitools.askYesNoQuestion(
            self._widget,
            'Delete frame mode?',
            f'Are you sure you want to delete the mode "{modeToDelete}"?'
        )

        if confirmationResult:
            # Remove in GUI
            for params in self.allParams.values():
                newModeItems = params.frameMode.opts['limits'].copy()
                newModeItems = [value for value in newModeItems if value != modeToDelete]
                params.frameMode.setLimits(newModeItems)

            # Remove from setup info
            self._setupInfo.removeROI(modeToDelete)
            configfiletools.saveSetupInfo(configfiletools.loadOptions(), self._setupInfo)

    def updateBinning(self):
        """ Update a new binning to the detector. """
        self.getDetectorManagerFrameExecFunc()(
            lambda c: c.setBinning(int(self.allParams[c.name].binning.value()))
        )
        self.updateSharedAttrs()

    def updateParamsFromDetector(self, *, detector):
        """ Update the parameter values from the detector. """

        params = self.allParams[detector.name]

        # Detector parameters
        for parameterName, parameter in detector.parameters.items():
            paramInWidget = self._widget.trees[detector.name].p.param(parameter.group).param(parameterName)
            paramInWidget.setValue(parameter.value)

        # Frame
        params.binning.setValue(detector.binning)
        frameStart = detector.frameStart
        shape = detector.shape
        fullShape = detector.fullShape
        params.x0.setValue(frameStart[0])
        params.y0.setValue(frameStart[1])
        params.width.setValue(shape[0])
        params.width.setLimits((1, fullShape[0]))
        params.height.setValue(shape[1])
        params.height.setLimits((1, fullShape[1]))

        # Model
        params.model.setValue(detector.model)

    def updateFrame(self, *, detector=None):
        """ Change the image frame size and position in the sensor. """

        if detector is None:
            self.getDetectorManagerFrameExecFunc()(lambda c: self.updateFrame(detector=c))
            return

        params = self.allParams[detector.name]
        frameMode = self.getCurrentParams().frameMode.value()
        customFrame = frameMode == 'Custom'

        params.x0.setWritable(customFrame)
        params.y0.setWritable(customFrame)
        params.width.setWritable(customFrame)
        params.height.setWritable(customFrame)
        # Call .show() to prevent view alignment issues
        params.x0.show()
        params.y0.show()
        params.width.show()
        params.height.show()

        if customFrame:
            ROIsize = (64, 64)
            ROIcenter = self._commChannel.getCenterROI()

            ROIpos = (ROIcenter[0] - 0.5 * ROIsize[0],
                      ROIcenter[1] - 0.5 * ROIsize[1])

            self._widget.showROI(ROIpos, ROIsize)
            self.ROIchanged()

        else:
            if frameMode == 'Full chip':
                fullChipShape = detector.fullShape
                params.x0.setValue(0)
                params.y0.setValue(0)
                params.width.setValue(fullChipShape[0])
                params.height.setValue(fullChipShape[1])
            else:
                roiInfo = self._setupInfo.rois[frameMode]
                params.x0.setValue(roiInfo.x)
                params.y0.setValue(roiInfo.y)
                params.width.setValue(roiInfo.w)
                params.height.setValue(roiInfo.h)

            self.adjustFrame(detector=detector)

        self.syncFrameParams(doAdjustFrame=False)

    def detectorSwitched(self, newDetectorName, _=None):
        """ Called when the user switches to another detector. """
        self._widget.setDisplayedDetector(newDetectorName)
        self._widget.setImageFrameVisible(self._master.detectorsManager[newDetectorName].croppable)
        newDetectorShape = self._master.detectorsManager[newDetectorName].shape
        self._commChannel.sigAdjustFrame.emit(*newDetectorShape)

    def detectorSwitchClicked(self, detectorName):
        """ Changes the current detector to the selected detector. """
        self._master.detectorsManager.setCurrentDetector(detectorName)

    def detectorNextClicked(self):
        """ Changes the current detector to the next detector. """
        self._widget.selectNextDetector()

    def syncFrameParams(self, doAdjustFrame=True, doUpdateFrameActionButtons=True):
        currentParams = self.getCurrentParams()
        shouldSync = currentParams.allDetectorsFrame.value()

        for params in self.allParams.values():
            params.allDetectorsFrame.setValue(shouldSync)
            if shouldSync:
                params.frameMode.setValue(currentParams.frameMode.value())
                params.x0.setValue(currentParams.x0.value())
                params.y0.setValue(currentParams.y0.value())
                params.width.setValue(currentParams.width.value())
                params.height.setValue(currentParams.height.value())

        if shouldSync and doAdjustFrame:
            self.adjustFrame()

        if doUpdateFrameActionButtons:
            self.updateFrameActionButtons()

    def getCurrentParams(self):
        return self.allParams[self._master.detectorsManager.getCurrentDetectorName()]

    def getDetectorManagerFrameExecFunc(self):
        """ Returns the detector manager exec function that should be used for
        frame-related changes. """
        currentParams = self.getCurrentParams()
        detectorsManager = self._master.detectorsManager
        return (detectorsManager.execOnAll if currentParams.allDetectorsFrame.value()
                else detectorsManager.execOnCurrent)

    def attrChanged(self, key, value):
        if self.settingAttr or len(key) < 3 or key[0] != _attrCategory:
            return

        detectorName = key[1]
        if len(key) == 3:
            if key[2] == _binningAttr:
                self.setDetectorBinning(detectorName, value)
            elif key[2] == _ROIAttr:
                self.setDetectorROI(detectorName, (value[0], value[1]), (value[2], value[3]))
        if len(key) == 4:
            if key[2] == _detectorParameterSubCategory:
                self.setDetectorParameter(detectorName, key[3], value)

    def setSharedAttr(self, detectorName, attr, value, *, isDetectorParameter=False):
        self.settingAttr = True
        try:
            if not isDetectorParameter:
                key = (_attrCategory, detectorName, attr)
            else:
                key = (_attrCategory, detectorName, _detectorParameterSubCategory, attr)
            self._commChannel.sharedAttrs[key] = value
        finally:
            self.settingAttr = False

    def updateSharedAttrs(self):
        for dName, dManager in self._master.detectorsManager:
            self.setSharedAttr(dName, _modelAttr, dManager.model)
            self.setSharedAttr(dName, _pixelSizeAttr, dManager.pixelSizeUm)
            self.setSharedAttr(dName, _binningAttr, dManager.binning)
            self.setSharedAttr(dName, _ROIAttr, [*dManager.frameStart, *dManager.shape])

            for parameterName, parameter in dManager.parameters.items():
                self.setSharedAttr(dName, parameterName, parameter.value, isDetectorParameter=True)

    @APIExport
    def getDetectorNames(self):
        """ Returns the device names of all detectors. These device names can
        be passed to other detector-related functions. """
        return self._master.detectorsManager.getAllDeviceNames()

    @APIExport
    def setDetectorBinning(self, detectorName, binning):
        """ Sets binning value for the specified detector. """
        self.allParams[detectorName].binning.setValue(binning)
        self._master.detectorsManager[detectorName].setBinning(binning)

    @APIExport
    def setDetectorROI(self, detectorName, frameStart, shape):
        """ Sets the ROI for the specified detector. frameStart is a tuple
        (x0, y0) and shape is a tuple (width, height). """

        detector = self._master.detectorsManager[detectorName]

        self.allParams[detectorName].frameMode.setValue('Custom')
        self.updateFrame(detector=detector)

        self.allParams[detectorName].x0.setValue(frameStart[0])
        self.allParams[detectorName].y0.setValue(frameStart[1])
        self.allParams[detectorName].width.setValue(shape[0])
        self.allParams[detectorName].height.setValue(shape[1])
        self.adjustFrame(detector=detector)

    @APIExport
    def setDetectorParameter(self, detectorName, parameterName, value):
        """ Sets the specified detector-specific parameter to the specified
        value. """

        if parameterName in ['Trigger source'] and self.getCurrentParams().allDetectorsFrame.value():
            # Special case for certain parameters that will follow the "update all detectors" option
            execFunc = self._master.detectorsManager.execOnAll
        else:
            execFunc = lambda f: self._master.detectorsManager.execOn(detectorName, f)

        execFunc(
            lambda c: (c.setParameter(parameterName, value) and
                       self.updateParamsFromDetector(detector=c))
        )
        self.updateSharedAttrs()


_attrCategory = 'Detector'
_modelAttr = 'Model'
_pixelSizeAttr = 'Pixel size'
_binningAttr = 'Binning'
_ROIAttr = 'ROI'
_detectorParameterSubCategory = 'Param'


# Copyright (C) 2020, 2021 TestaLab
# This file is part of ImSwitch.
#
# ImSwitch is free software: you can redistribute it and/or modify
# it under the terms of the GNU General Public License as published by
# the Free Software Foundation, either version 3 of the License, or
# (at your option) any later version.
#
# ImSwitch is distributed in the hope that it will be useful,
# but WITHOUT ANY WARRANTY; without even the implied warranty of
# MERCHANTABILITY or FITNESS FOR A PARTICULAR PURPOSE.  See the
# GNU General Public License for more details.
#
# You should have received a copy of the GNU General Public License
# along with this program.  If not, see <https://www.gnu.org/licenses/>.<|MERGE_RESOLUTION|>--- conflicted
+++ resolved
@@ -40,12 +40,11 @@
 
         # Set up detectors
         for dName, dManager in self._master.detectorsManager:
+            if not dManager.forAcquisition:
+                continue
+
             self._widget.addDetector(
-<<<<<<< HEAD
-                dName, dManager.parameters, dManager.actions, dManager.supportedBinnings,
-=======
-                dName, dManager.model, dManager.parameters, dManager.supportedBinnings,
->>>>>>> 3259de7e
+                dName, dManager.model, dManager.parameters, dManager.actions, dManager.supportedBinnings,
                 self._setupInfo.rois
             )
 
