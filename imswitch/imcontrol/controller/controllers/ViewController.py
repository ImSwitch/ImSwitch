from imswitch.imcommon.model import APIExport
from .basecontrollers import ImConWidgetController


class ViewController(ImConWidgetController):
    """ Linked to ViewWidget."""

    def __init__(self, *args, **kwargs):
        super().__init__(*args, **kwargs)
        self._acqHandle = None

<<<<<<< HEAD
        self._widget.setDetectorList(
            self._master.detectorsManager.execOnAll(lambda c: c.model,
                                                    condition=lambda c: c.forAcquisition)
        )
=======
>>>>>>> 3259de7e
        self._widget.setViewToolsEnabled(False)

        # Connect ViewWidget signals
        self._widget.sigGridToggled.connect(self.gridToggle)
        self._widget.sigCrosshairToggled.connect(self.crosshairToggle)
        self._widget.sigLiveviewToggled.connect(self.liveview)

    def liveview(self, enabled):
        """ Start liveview and activate detector acquisition. """
        if enabled and self._acqHandle is None:
            self._acqHandle = self._master.detectorsManager.startAcquisition(liveView=True)
            self._widget.setViewToolsEnabled(True)
        elif not enabled and self._acqHandle is not None:
            self._master.detectorsManager.stopAcquisition(self._acqHandle, liveView=True)
            self._acqHandle = None

    def gridToggle(self, enabled):
        """ Connect with grid toggle from Image Widget through communication channel. """
        self._commChannel.sigGridToggled.emit(enabled)

    def crosshairToggle(self, enabled):
        """ Connect with crosshair toggle from Image Widget through communication channel. """
        self._commChannel.sigCrosshairToggled.emit(enabled)

    def closeEvent(self):
        if self._acqHandle is not None:
            self._master.detectorsManager.stopAcquisition(self._acqHandle, liveView=True)

    @APIExport
    def setLiveViewActive(self, active):
        """ Sets whether the LiveView is active and updating. """
        self._widget.setLiveViewActive(active)

    @APIExport
    def setLiveViewGridVisible(self, visible):
        """ Sets whether the LiveView grid is visible. """
        self._widget.setLiveViewGridVisible(visible)

    @APIExport
    def setLiveViewCrosshairVisible(self, visible):
        """ Sets whether the LiveView crosshair is visible. """
        self._widget.setLiveViewCrosshairVisible(visible)


# Copyright (C) 2020, 2021 TestaLab
# This file is part of ImSwitch.
#
# ImSwitch is free software: you can redistribute it and/or modify
# it under the terms of the GNU General Public License as published by
# the Free Software Foundation, either version 3 of the License, or
# (at your option) any later version.
#
# ImSwitch is distributed in the hope that it will be useful,
# but WITHOUT ANY WARRANTY; without even the implied warranty of
# MERCHANTABILITY or FITNESS FOR A PARTICULAR PURPOSE.  See the
# GNU General Public License for more details.
#
# You should have received a copy of the GNU General Public License
# along with this program.  If not, see <https://www.gnu.org/licenses/>.<|MERGE_RESOLUTION|>--- conflicted
+++ resolved
@@ -9,13 +9,6 @@
         super().__init__(*args, **kwargs)
         self._acqHandle = None
 
-<<<<<<< HEAD
-        self._widget.setDetectorList(
-            self._master.detectorsManager.execOnAll(lambda c: c.model,
-                                                    condition=lambda c: c.forAcquisition)
-        )
-=======
->>>>>>> 3259de7e
         self._widget.setViewToolsEnabled(False)
 
         # Connect ViewWidget signals
