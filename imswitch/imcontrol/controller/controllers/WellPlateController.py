from typing import Dict, List
from functools import partial
from qtpy import QtCore, QtWidgets

from imswitch.imcommon.model import APIExport
from ..basecontrollers import ImConWidgetController
from imswitch.imcontrol.view import guitools as guitools
from imswitch.imcommon.model import initLogger, APIExport

class WellPlateController(ImConWidgetController):
    """ Linked to PositionerWidget."""

    def __init__(self, *args, **kwargs):
        super().__init__(*args, **kwargs)
        self.__logger = initLogger(self)

        self.positioner_name = self._master.positionersManager.getAllDeviceNames()[0]
        self.positioner = self._master.positionersManager[self.positioner_name]
        
        # Set up positioners
        '''
                for pName, pManager in self._master.positionersManager:
                if not pManager.forPositioning:
                continue
'''
        self._widget.add_plate_view()
        self.connect_wells()

        
        self.wellplatescannner = WellplateScanner(self.positioner, platepattern="96")
        self.wellplatescannner.setDirections(directions=(1,-1,1))

    @APIExport()
<<<<<<< HEAD
    def getPositionerPositions(self) -> Dict[str, Dict[str, float]]:
        """ Returns the positions of all positioners. """
        return self.getPos()

    @APIExport(runOnUIThread=True)
    def setPositionerStepSize(self, positionerName: str, axis: str, stepSize: float) -> None:
        """ Sets the step size of the specified positioner to the specified
        number of micrometers. """
        self._widget.setStepSize(positionerName, axis, str(stepSize))

    @APIExport(runOnUIThread=True)
    def movePositioner(self, positionerName: str, axis: str, dist: float) -> None:
        """ Moves the specified positioner axis by the specified number of
        micrometers. """
        self.move(positionerName, axis, dist)

    @APIExport(runOnUIThread=True)
    def setPositioner(self, positionerName: str, axis: str, position: float) -> None:
        """ Moves the specified positioner axis to the specified position. """
        self.setPos(positionerName, axis, position)

    @APIExport(runOnUIThread=True)
    def stepPositionerUp(self, positionerName: str, axis: str) -> None:
        """ Moves the specified positioner axis in positive direction by its
        set step size. """
        self.stepUp(positionerName, axis)

    @APIExport(runOnUIThread=True)
    def stepPositionerDown(self, positionerName: str, axis: str) -> None:
        """ Moves the specified positioner axis in negative direction by its
        set step size. """
        self.stepDown(positionerName, axis)


_attrCategory = 'Positioner'
_positionAttr = 'Position'

=======
    def moveToXY(self, wellID):
        self.wellplatescannner.moveToWellID(wellID=wellID)
        #pos_xyz = self.positioner.position
        #self.__logger.debug("Move to "+str(coords))
        #absz_init = self._controller._master.positionersManager[self._controller.positioner].get_abs()[gAxis]

        
    def connect_wells(self):
        """Connect Wells (Buttons) to the Sample Pop-Up Method"""
        # Connect signals for all buttons
        for coords, btn in self._widget.Wells.items():
            # Connect signals
            #self.pars['UpButton' + parNameSuffix].clicked.connect(
            #    lambda *args, axis=axis: self.sigStepUpClicked.emit(positionerName, axis)
            #)
            if isinstance(btn, guitools.BetterPushButton):
                btn.clicked.connect(partial(self.moveToXY, coords))
                

class WellplateScanner():
    
    def __init__(self, positioner, platepattern="96"):
        
        self.positioner = positioner 
        self.is_moving = False
        self.is_homed = False
        
        if platepattern=="96":
            
            self.wellpositions = {
                " ": (0,0),  "1": (0,1),  "2": (0,2),  "3": (0,3),  "4": (0,4),  "5": (0,5),  "6": (0,6),  "7": (0,7),  "8": (0,8),  "9": (0,9),  "10": (0,10),  "11": (0,11),  "12": (0,12),
                "A": (1,0), "A1": (1,1), "A2": (1,2), "A3": (1,3), "A4": (1,4), "A5": (1,5), "A6": (1,6), "A7": (1,7), "A8": (1,8), "A9": (1,9), "A10": (1,10), "A11": (1,11), "A12": (1,12),
                "B": (2,0), "B1": (2,1), "B2": (2,2), "B3": (2,3), "B4": (2,4), "B5": (2,5), "B6": (2,6), "B7": (2,7), "B8": (2,8), "B9": (2,9), "B10": (2,10), "B11": (2,11), "B12": (2,12),
                "C": (3,0), "C1": (3,1), "C2": (3,2), "C3": (3,3), "C4": (3,4), "C5": (3,5), "C6": (3,6), "C7": (3,7), "C8": (3,8), "C9": (3,9), "C10": (3,10), "C11": (3,11), "C12": (3,12),
                "D": (4,0), "D1": (4,1), "D2": (4,2), "D3": (4,3), "D4": (4,4), "D5": (4,5), "D6": (4,6), "D7": (4,7), "D8": (4,8), "D9": (4,9), "D10": (4,10), "D11": (4,11), "D12": (4,12),
                "E": (5,0), "E1": (5,1), "E2": (5,2), "E3": (5,3), "E4": (5,4), "E5": (5,5), "E6": (5,6), "E7": (5,7), "E8": (5,8), "E9": (5,9), "E10": (5,10), "E11": (5,11), "E12": (5,12),
                "F": (6,0), "F1": (6,1), "F2": (6,2), "F3": (6,3), "F4": (6,4), "F5": (6,5), "F6": (6,6), "F7": (6,7), "F8": (6,8), "F9": (6,9), "F10": (6,10), "F11": (6,11), "F12": (6,12),
                "G": (7,0), "G1": (7,1), "G2": (7,2), "G3": (7,3), "G4": (7,4), "G5": (7,5), "G6": (7,6), "G7": (7,7), "G8": (7,8), "G9": (7,9), "G10": (7,10), "G11": (7,11), "G12": (7,12),
                "H": (8,0), "H1": (8,1), "H2": (8,2), "H3": (8,3), "H4": (8,4), "H5": (8,5), "H6": (8,6), "H7": (8,7), "H8": (8,8), "H9": (8,9), "H10": (8,10), "H11": (8,11), "H12": (8,12)
                }
            
            self.wellspacing = 9000 # µm
            
    def homing(self):
        self.is_moving = True
        self.positioner.move(axis="XYZ", value=(-10000,-10000,0), speed=3000, is_blocking=True)
        self.positioner.setPosition(0, "X")
        self.positioner.setPosition(0, "Y")
        self.is_moving = False
        self.is_homed = True
            
    def moveToWellID(self, wellID="A1"):
        posID = self.wellpositions[wellID]
        pos_X = (posID[0]-1)*self.wellspacing
        pos_Y = (posID[1]-1)*self.wellspacing
        self.moveToWell(pos_X, pos_Y)
        
    def moveToWell(self, pos_X, pos_Y):
        # TODO: Encapsulate into a thread
        if not self.is_homed:
            self.homing()
        
        self.is_moving = True
        pos_Z = self.positioner.get_abs(axis=3)
        self.positioner.move(axis="XYZ", value=(pos_X, pos_Y, pos_Z), speed=3000, is_blocking=True, is_absolute=True)
        
        self.is_moving = False
        
    def setDirections(self, directions=(1,1,1)):
        if(0):
            self.positioner.set_direction(axis=1, sign=directions[0])
            self.positioner.set_direction(axis=2, sign=directions[1])        
            self.positioner.set_direction(axis=3, sign=directions[2])
>>>>>>> bfe37384

# Copyright (C) 2020-2021 ImSwitch developers
# This file is part of ImSwitch.
#
# ImSwitch is free software: you can redistribute it and/or modify
# it under the terms of the GNU General Public License as published by
# the Free Software Foundation, either version 3 of the License, or
# (at your option) any later version.
#
# ImSwitch is distributed in the hope that it will be useful,
# but WITHOUT ANY WARRANTY; without even the implied warranty of
# MERCHANTABILITY or FITNESS FOR A PARTICULAR PURPOSE.  See the
# GNU General Public License for more details.
#
# You should have received a copy of the GNU General Public License
# along with this program.  If not, see <https://www.gnu.org/licenses/>.<|MERGE_RESOLUTION|>--- conflicted
+++ resolved
@@ -31,45 +31,6 @@
         self.wellplatescannner.setDirections(directions=(1,-1,1))
 
     @APIExport()
-<<<<<<< HEAD
-    def getPositionerPositions(self) -> Dict[str, Dict[str, float]]:
-        """ Returns the positions of all positioners. """
-        return self.getPos()
-
-    @APIExport(runOnUIThread=True)
-    def setPositionerStepSize(self, positionerName: str, axis: str, stepSize: float) -> None:
-        """ Sets the step size of the specified positioner to the specified
-        number of micrometers. """
-        self._widget.setStepSize(positionerName, axis, str(stepSize))
-
-    @APIExport(runOnUIThread=True)
-    def movePositioner(self, positionerName: str, axis: str, dist: float) -> None:
-        """ Moves the specified positioner axis by the specified number of
-        micrometers. """
-        self.move(positionerName, axis, dist)
-
-    @APIExport(runOnUIThread=True)
-    def setPositioner(self, positionerName: str, axis: str, position: float) -> None:
-        """ Moves the specified positioner axis to the specified position. """
-        self.setPos(positionerName, axis, position)
-
-    @APIExport(runOnUIThread=True)
-    def stepPositionerUp(self, positionerName: str, axis: str) -> None:
-        """ Moves the specified positioner axis in positive direction by its
-        set step size. """
-        self.stepUp(positionerName, axis)
-
-    @APIExport(runOnUIThread=True)
-    def stepPositionerDown(self, positionerName: str, axis: str) -> None:
-        """ Moves the specified positioner axis in negative direction by its
-        set step size. """
-        self.stepDown(positionerName, axis)
-
-
-_attrCategory = 'Positioner'
-_positionAttr = 'Position'
-
-=======
     def moveToXY(self, wellID):
         self.wellplatescannner.moveToWellID(wellID=wellID)
         #pos_xyz = self.positioner.position
@@ -143,7 +104,6 @@
             self.positioner.set_direction(axis=1, sign=directions[0])
             self.positioner.set_direction(axis=2, sign=directions[1])        
             self.positioner.set_direction(axis=3, sign=directions[2])
->>>>>>> bfe37384
 
 # Copyright (C) 2020-2021 ImSwitch developers
 # This file is part of ImSwitch.
