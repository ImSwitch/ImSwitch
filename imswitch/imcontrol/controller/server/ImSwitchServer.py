import threading
import Pyro5
import Pyro5.server
from Pyro5.api import expose
import multiprocessing
from imswitch.imcommon.framework import Worker
from imswitch.imcommon.model import initLogger
from ._serialize import register_serializers
from fastapi.middleware.cors import CORSMiddleware
from io import BytesIO
import numpy as np
from PIL import Image
from fastapi import FastAPI, HTTPException
from fastapi.responses import StreamingResponse
from fastapi.middleware.httpsredirect import HTTPSRedirectMiddleware
import imswitch
import uvicorn
from functools import wraps
import os
import socket 
import os

import imswitch

import socket
from fastapi.middleware.cors import CORSMiddleware
from http.server import HTTPServer, BaseHTTPRequestHandler
import os
import threading
from fastapi.openapi.docs import (
    get_redoc_html,
    get_swagger_ui_html,
    get_swagger_ui_oauth2_redirect_html,
)
from fastapi.staticfiles import StaticFiles


import logging

PORT = imswitch.__httpport__ 
IS_SSL = imswitch.__ssl__

<<<<<<< HEAD
package_dir = os.path.dirname(os.path.abspath(imswitch.__file__))
static_dir = os.path.join(package_dir, "_data/static")


class RPYCService(Service):
    def on_connect(self, conn):
        logging.info("Connection established")

    def on_disconnect(self, conn):
        logging.info("Connection closed")

    pass  # Additional methods will be added based on the @APIExport decorator



=======
current_dir = os.path.dirname(os.path.realpath(__file__))
static_dir = os.path.join(current_dir,  'static')
>>>>>>> 540a1c66
app = FastAPI(docs_url=None, redoc_url=None)
app.mount("/static", StaticFiles(directory=static_dir), name="static")

if IS_SSL:
    app.add_middleware(HTTPSRedirectMiddleware)

origins = [
    "http://localhost:8001",
    "http://localhost:8000",
    "http://localhost",
    "http://localhost:8080",
    "*"
]

app.add_middleware(
    CORSMiddleware,
    allow_origins=["*"],
    allow_credentials=True,
    allow_methods=["*"],
    allow_headers=["*"],
)

_baseDataFilesDir = os.path.join(os.path.dirname(os.path.realpath(imswitch.__file__)), '_data')
        
class ServerThread(threading.Thread):
    def __init__(self):
        super().__init__()
        self.server = None

    def run(self):
        try:
            config = uvicorn.Config(
                app,
                host="0.0.0.0",
                port=PORT,
                ssl_keyfile=os.path.join(_baseDataFilesDir, "ssl", "key.pem") if IS_SSL else None,
                ssl_certfile=os.path.join(_baseDataFilesDir, "ssl", "cert.pem") if IS_SSL else None
            )
            self.server = uvicorn.Server(config)
            self.server.run()
        except Exception as e:
            print(f"Couldn't start server: {e}")

    def stop(self):
        if self.server:
            self.server.should_exit = True
            self.server.lifespan.shutdown()
            print("Server is stopping...")
class ImSwitchServer(Worker):

    def __init__(self, api, setupInfo):
        super().__init__()
        
        self._api = api
        self._name = setupInfo.pyroServerInfo.name
        self._host = setupInfo.pyroServerInfo.host
        self._port = setupInfo.pyroServerInfo.port

        self._paused = False
        self._canceled = False

        self.__logger =  initLogger(self)
        

    def moveToThread(self, thread) -> None:
        return super().moveToThread(thread)
    
    def run(self):
        # serve the fastapi
        self.createAPI()
        
        # To operate remotely we need to provide https
        # openssl req -x509 -newkey rsa:4096 -keyout key.pem -out cert.pem -days 365
        # uvicorn your_fastapi_app:app --host 0.0.0.0 --port 8001 --ssl-keyfile=./key.pem --ssl-certfile=./cert.pem

        # Create and start the server thread
        self.server_thread = ServerThread()
        self.server_thread.start()        
        self.__logger.debug("Started server with URI -> PYRO:" + self._name + "@" + self._host + ":" + str(self._port))

        return 
        try:
            Pyro5.config.SERIALIZER = "msgpack"

            def print_exposed_methods(obj):
                if hasattr(obj, '__pyroExposed__'):
                    for method in obj.__pyroExposed__:
                        print(method)
            print("Exposed methods:")
            print_exposed_methods(self)
            register_serializers()
            Pyro5.server.serve(
                {self: self._name},
                use_ns=False,
                host=self._host,
                port=self._port,
            )

        except Exception as e:
            self.__logger.error("Couldn't start server.")
        self.__logger.debug("Loop Finished")


    def stop(self):
        self.__logger.debug("Stopping ImSwitchServer")
        try:
            self.server_thread.stop()
            #self.server_thread.join()
        except Exception as e:
            self.__logger.error("Couldn't stop server: "+str(e))

    def get_ip(self):
        s = socket.socket(socket.AF_INET, socket.SOCK_DGRAM)
        try:
            s.connect(('10.255.255.255', 1))
            IP = s.getsockname()[0]
        except Exception:
            IP = '127.0.0.1'
        finally:
            s.close()
        return IP
    #@expose: FIXME: Remove
    def testMethod(self):
        return "Hello World"
    
    
    @app.get("/docs", include_in_schema=False)
    async def custom_swagger_ui_html():
        return get_swagger_ui_html(
            openapi_url=app.openapi_url,
            title=app.title + " - ImSwitch Swagger UI",
            oauth2_redirect_url=app.swagger_ui_oauth2_redirect_url,
            swagger_js_url="/static/swagger-ui-bundle.js",
            swagger_css_url="/static/swagger-ui.css",
        )

    @app.get("/")
    def createAPI(self):
        api_dict = self._api._asdict()
        functions = api_dict.keys()

        def includeAPI(str, func):
            @app.get(str) # TODO: Perhaps we want POST instead?
            @wraps(func)
            async def wrapper(*args, **kwargs):
                return func(*args, **kwargs)
            return wrapper

        def includePyro(func):
            @expose
            def wrapper(*args, **kwargs):
                return func(*args, **kwargs)
            return wrapper

        for f in functions:
            func = api_dict[f]
            if hasattr(func, 'module'):
                module = func.module
            else:
                module = func.__module__.split('.')[-1]
            self.func = includePyro(includeAPI("/"+module+"/"+f, func))
            


# Copyright (C) 2020-2024 ImSwitch developers
# This file is part of ImSwitch.
#
# ImSwitch is free software: you can redistribute it and/or modify
# it under the terms of the GNU General Public License as published by
# the Free Software Foundation, either version 3 of the License, or
# (at your option) any later version.
#
# ImSwitch is distributed in the hope that it will be useful,
# but WITHOUT ANY WARRANTY; without even the implied warranty of
# MERCHANTABILITY or FITNESS FOR A PARTICULAR PURPOSE.  See the
# GNU General Public License for more details.
#
# You should have received a copy of the GNU General Public License
# along with this program.  If not, see <https://www.gnu.org/licenses/>.<|MERGE_RESOLUTION|>--- conflicted
+++ resolved
@@ -17,7 +17,7 @@
 import uvicorn
 from functools import wraps
 import os
-import socket 
+import socket
 import os
 
 import imswitch
@@ -37,29 +37,11 @@
 
 import logging
 
-PORT = imswitch.__httpport__ 
+PORT = imswitch.__httpport__
 IS_SSL = imswitch.__ssl__
 
-<<<<<<< HEAD
-package_dir = os.path.dirname(os.path.abspath(imswitch.__file__))
-static_dir = os.path.join(package_dir, "_data/static")
-
-
-class RPYCService(Service):
-    def on_connect(self, conn):
-        logging.info("Connection established")
-
-    def on_disconnect(self, conn):
-        logging.info("Connection closed")
-
-    pass  # Additional methods will be added based on the @APIExport decorator
-
-
-
-=======
 current_dir = os.path.dirname(os.path.realpath(__file__))
 static_dir = os.path.join(current_dir,  'static')
->>>>>>> 540a1c66
 app = FastAPI(docs_url=None, redoc_url=None)
 app.mount("/static", StaticFiles(directory=static_dir), name="static")
 
@@ -83,7 +65,7 @@
 )
 
 _baseDataFilesDir = os.path.join(os.path.dirname(os.path.realpath(imswitch.__file__)), '_data')
-        
+
 class ServerThread(threading.Thread):
     def __init__(self):
         super().__init__()
@@ -112,7 +94,7 @@
 
     def __init__(self, api, setupInfo):
         super().__init__()
-        
+
         self._api = api
         self._name = setupInfo.pyroServerInfo.name
         self._host = setupInfo.pyroServerInfo.host
@@ -122,25 +104,25 @@
         self._canceled = False
 
         self.__logger =  initLogger(self)
-        
+
 
     def moveToThread(self, thread) -> None:
         return super().moveToThread(thread)
-    
+
     def run(self):
         # serve the fastapi
         self.createAPI()
-        
+
         # To operate remotely we need to provide https
         # openssl req -x509 -newkey rsa:4096 -keyout key.pem -out cert.pem -days 365
         # uvicorn your_fastapi_app:app --host 0.0.0.0 --port 8001 --ssl-keyfile=./key.pem --ssl-certfile=./cert.pem
 
         # Create and start the server thread
         self.server_thread = ServerThread()
-        self.server_thread.start()        
+        self.server_thread.start()
         self.__logger.debug("Started server with URI -> PYRO:" + self._name + "@" + self._host + ":" + str(self._port))
 
-        return 
+        return
         try:
             Pyro5.config.SERIALIZER = "msgpack"
 
@@ -184,8 +166,8 @@
     #@expose: FIXME: Remove
     def testMethod(self):
         return "Hello World"
-    
-    
+
+
     @app.get("/docs", include_in_schema=False)
     async def custom_swagger_ui_html():
         return get_swagger_ui_html(
@@ -221,7 +203,7 @@
             else:
                 module = func.__module__.split('.')[-1]
             self.func = includePyro(includeAPI("/"+module+"/"+f, func))
-            
+
 
 
 # Copyright (C) 2020-2024 ImSwitch developers
