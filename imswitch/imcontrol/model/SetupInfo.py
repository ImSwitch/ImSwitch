from dataclasses import dataclass, field, make_dataclass
from typing import Any, Dict, List, Optional, Union

from dataclasses_json import dataclass_json, Undefined, CatchAll


@dataclass(frozen=True)
class DeviceInfo:
    analogChannel: Optional[Union[str, int]]
    """ Channel for analog communication. ``null`` if the device is digital or
    doesn't use NI-DAQ. If an integer is specified, it will be translated to
    "Dev1/ao{analogChannel}". """

    digitalLine: Optional[Union[str, int]]
    """ Line for digital communication. ``null`` if the device is analog or
    doesn't use NI-DAQ. If an integer is specified, it will be translated to
    "Dev1/port0/line{digitalLine}". """

    managerName: str
    """ Manager class name. """

    managerProperties: Dict[str, Any]
    """ Properties to be read by the manager. """

    def getAnalogChannel(self):
        """ :meta private: """
        if isinstance(self.analogChannel, int):
            return f'Dev1/ao{self.analogChannel}'  # for backwards compatibility
        else:
            return self.analogChannel

    def getDigitalLine(self):
        """ :meta private: """
        if isinstance(self.digitalLine, int):
            return f'Dev1/port0/line{self.digitalLine}'  # for backwards compatibility
        else:
            return self.digitalLine


@dataclass(frozen=True)
class DetectorInfo(DeviceInfo):
    forAcquisition: bool = False
    """ Whether the detector is used for acquisition. """

    forFocusLock: bool = False
    """ Whether the detector is used for focus lock. """

    forOpt: bool = False
    """ Whether the detector is used for OPT. """


@dataclass(frozen=True)
class LaserInfo(DeviceInfo):
    valueRangeMin: Optional[Union[int, float]]
    """ Minimum value of the laser. ``null`` if laser doesn't setting a value.
    """

    valueRangeMax: Optional[Union[int, float]]
    """ maximum value of the laser. ``null`` if laser doesn't setting a value.
    """

    wavelength: Union[int, float]
    """ Laser wavelength in nanometres. """

    freqRangeMin: Optional[int] = 0
    """ Minimum value of frequency modulation. Don't fill if laser doesn't support it. """

    freqRangeMax: Optional[int] = 0
    """ Minimum value of frequency modulation. Don't fill if laser doesn't support it. """

    freqRangeInit: Optional[int] = 0
    """ Initial value of frequency modulation. Don't fill if laser doesn't support it. """

    valueRangeStep: float = 1.0
    """ The default step size of the value range that the laser can be set to.
    """


@dataclass(frozen=True)
class LEDInfo(DeviceInfo):
    valueRangeMin: Optional[Union[int, float]]
    """ Minimum value of the laser. ``null`` if laser doesn't setting a value.
    """

    valueRangeMax: Optional[Union[int, float]]
    """ maximum value of the laser. ``null`` if laser doesn't setting a value.
    """

    valueRangeStep: float = 1.0
    """ The default step size of the value range that the laser can be set to.
    """


@dataclass(frozen=True)
class LEDMatrixInfo(DeviceInfo):
    pass


@dataclass(frozen=True)
class PositionerInfo(DeviceInfo):
    axes: List[str]
    """ A list of axes (names) that the positioner controls. """

    isPositiveDirection: bool = True
    """ Whether the direction of the positioner is positive. """

    forPositioning: bool = False
    """ Whether the positioner is used for manual positioning. """

    forScanning: bool = False
    """ Whether the positioner is used for scanning. """

    resetOnClose: bool = True
    """ Whether the positioner should be reset to 0-position upon closing ImSwitch. """


@dataclass(frozen=True)
class RS232Info:
    managerName: str
    """ RS232 manager class name. """

    managerProperties: Dict[str, Any]
    """ Properties to be read by the RS232 manager. """


@dataclass(frozen=True)
class SLMInfo:
    monitorIdx: int
    """ Index of the monitor in the system list of monitors (indexing starts at
    0). """

    width: int
    """ Width of SLM, in pixels. """

    height: int
    """ Height of SLM, in pixels. """

    wavelength: int
    """ Wavelength of the laser line used with the SLM. """

    pixelSize: float
    """ Pixel size or pixel pitch of the SLM, in millimetres. """

    angleMount: float
    """ The angle of incidence and reflection of the laser line that is shaped
    by the SLM, in radians. For adding a blazed grating to create off-axis
    holography. """

    correctionPatternsDir: str
    """ Directory of .bmp images provided by Hamamatsu for flatness correction
    at various wavelengths. A combination will be chosen based on the
    wavelength. """


@dataclass(frozen=True)
class UC2ConfigInfo:
    pass


@dataclass(frozen=True)
class SIMInfo:
    monitorIdx: int
    """ Index of the monitor in the system list of monitors (indexing starts at
    0). """

    width: int
    """ Width of SLM, in pixels. """

    height: int
    """ Height of SLM, in pixels. """

    wavelength: int
    """ Wavelength of the laser line used with the SLM. """

    pixelSize: float
    """ Pixel size or pixel pitch of the SLM, in millimetres. """

    angleMount: float = 0.0
    """ The angle of incidence and reflection of the laser line that is shaped
    by the SLM, in radians. For adding a blazed grating to create off-axis
    holography. """

    patternsDir: str = ""
    """ Directory of .bmp images provided by Hamamatsu for flatness correction
    at various wavelengths. A combination will be chosen based on the
    wavelength. """


    fastAPISIM_host: str = "192.168.xxx.xxx"

    fastAPISIM_port: str = "8000"

    isFastAPISIM: bool = False

    nRotations: int = 3

    nPhases: int = 3

    simMagnefication: float = 1.0
    
    isFastAPISIM: bool = False

    simPixelsize: float = 1.0

    simNA: float = 1.0

    simETA: float = 1.0

    simN: float = 1.0
    
    tWaitSequence: float = 0.0


@dataclass(frozen=True)
class DPCInfo:
    wavelength: int
    """ Wavelength of the laser line used with the SLM. """

    pixelsize: float
    """ Pixel size or pixel pitch of the SLM, in millimetres. """

    magnefication: float

    NA: float

    NAi: float

    n: float

    rotations: List[int]
@dataclass(frozen=True)
class MCTInfo:
    tWait: int

class ROIScanInfo:
    pass

@dataclass(frozen=True)
class LightsheetInfo:
    pass


@dataclass(frozen=True)
class WebRTCInfo:
    pass

@dataclass(frozen=True)
class HyphaInfo:
    pass

@dataclass(frozen=True)
class MockXXInfo:
    pass

@dataclass(frozen=True)
class JetsonNanoInfo:
    pass

@dataclass(frozen=True)
class HistoScanInfo:
    PreviewCamera: str = None
    pass

@dataclass(frozen=True)
class FlowStopInfo:
    pass

@dataclass(frozen=True)
class FlatfieldInfo:
    pass

@dataclass(frozen=True)
class PixelCalibrationInfo:
    pass


@dataclass(frozen=True)
class ISMInfo:
    wavelength: int
    """ Wavelength of the laser line used with the SLM. """

    angleMount: float
    """ The angle of incidence and reflection of the laser line that is shaped
    by the SLM, in radians. For adding a blazed grating to create off-axis
    holography. """

    patternsDir: str
    """ Directory of .bmp images provided by Hamamatsu for flatness correction
    at various wavelengths. A combination will be chosen based on the
    wavelength. """


@dataclass(frozen=True)
class FocusLockInfo:
    camera: str
    """ Detector name. """

    positioner: str
    """ Positioner name. """

    updateFreq: int
    """ Update frequency, in milliseconds. """

    frameCropx: int
    """ Starting X position of camera frame crop. """

    frameCropy: int
    """ Starting Y position of camera frame crop. """

    frameCropw: int
    """ Width of camera frame crop. """

    frameCroph: int
    """ Height of camera frame crop. """

    swapImageAxes: bool
    """ Swap camera image axes when grabbing camera frame. """

    piKp: float
    """ Default kp value of feedback loop. """

    piKi: float
    """ Default ki value of feedback loop. """


@dataclass(frozen=True)
class FOVLockInfo:
    camera: str
    """ Detector name. """

    positioner: str
    """ Positioner name. """

    updateFreq: int
    """ Update frequency, in milliseconds. """

    frameCropx: int
    """ Starting X position of camera frame crop. """

    frameCropy: int
    """ Starting Y position of camera frame crop. """

    frameCropw: int
    """ Width of camera frame crop. """

    frameCroph: int
    """ Height of camera frame crop. """

    swapImageAxes: bool
    """ Swap camera image axes when grabbing camera frame. """

    piKp: float
    """ Default kp value of feedback loop. """

    piKi: float
    """ Default ki value of feedback loop. """


@dataclass(frozen=True)
class AutofocusInfo:
    camera: str
    """ Detector name. """

    positioner: str
    """ Positioner name. """

    updateFreq: int
    """ Update frequency, in milliseconds. """

    frameCropx: int
    """ Starting X position of frame crop. """

    frameCropy: int
    """ Starting Y position of frame crop. """

    frameCropw: int
    """ Width of frame crop. """

    frameCroph: int
    """ Height of frame crop. """


@dataclass(frozen=True)
class ScanInfo:
    scanWidgetType: str
    """ Type of scan widget to generate: PointScan/MoNaLISA/Base/etc."""

    scanDesigner: str
    """ Name of the scan designer class to use. """

    scanDesignerParams: Dict[str, Any]
    """ Params to be read by the scan designer. """

    TTLCycleDesigner: str
    """ Name of the TTL cycle designer class to use. """

    TTLCycleDesignerParams: Dict[str, Any]
    """ Params to be read by the TTL cycle designer. """

    sampleRate: int
    """ Scan sample rate. """

    lineClockLine: Optional[Union[str, int]]
    """ Line for line clock output. ``null`` if not wanted or NI-DAQ is not used.
    If integer, it will be translated to "Dev1/port0/line{lineClockLine}".
    """

    frameClockLine: Optional[Union[str, int]]
    """ Line for frame clock output. ``null`` if not wanted or NI-DAQ is not used.
    If integer, it will be translated to "Dev1/port0/line{frameClockLine}".
    """

@dataclass(frozen=True)
class EtSTEDInfo:
    detectorFast: str
    """ Name of the STED detector to use. """

    detectorSlow: str
    """ Name of the widefield detector to use. """

    laserFast: str
    """ Name of the widefield laser to use. """


@dataclass(frozen=True)
class OptInfo:
    detectors: List[str]
    """ Name of the detector to use. """

    rotator: str
    """ Name of the laser to use. """


@dataclass(frozen=True)
class MicroscopeStandInfo:
    managerName: str
    """ Name of the manager to use. """

    rs232device: str
    """ Name of the rs232 device to use. """


@dataclass(frozen=True)
class NidaqInfo:
    timerCounterChannel: Optional[Union[str, int]] = None
    """ Output for Counter for timing purposes. If an integer is specified, it
    will be translated to "Dev1/ctr{timerCounterChannel}". """

    startTrigger: bool = False
    """ Boolean for start triggering for sync. """

    def getTimerCounterChannel(self):
        """ :meta private: """
        if isinstance(self.timerCounterChannel, int):
            return f'Dev1/ctr{self.timerCounterChannel}'  # for backwards compatibility
        else:
            return self.timerCounterChannel
        
@dataclass(frozen=True)
class PulseStreamerInfo:
    ipAddress: Optional[str] = None
    """ IP address of Pulse Streamer hardware. """

@dataclass(frozen=True)
class PyroServerInfo:
    name: Optional[str] = 'ImSwitchServer'
    host: Optional[
        str] = '0.0.0.0'  # - listen to all addresses on v6 # '0.0.0.0'- listen to all IP addresses # 127.0.0.1 - only locally
    port: Optional[int] = 54333
    active: Optional[bool] = False


@dataclass_json(undefined=Undefined.INCLUDE)
@dataclass
class SetupInfo:
    # default_factory seems to be required for the field to show up in autodocs for deriving classes
    detectors: Dict[str, DetectorInfo] = field(default_factory=dict)
    """ Detectors in this setup. This is a map from unique detector names to
    DetectorInfo objects. """

    lasers: Dict[str, LaserInfo] = field(default_factory=dict)
    """ Lasers in this setup. This is a map from unique laser names to
    LaserInfo objects. """

    LEDs: Dict[str, LEDInfo] = field(default_factory=dict)
    """ LEDs in this setup. This is a map from unique laser names to
    LEDInfo objects. """

    LEDMatrixs: Dict[str, LEDMatrixInfo] = field(default_factory=dict)
    """ LEDMatrixs in this setup. This is a map from unique LEDMatrix names to
    LEDMatrixInfo objects. """

    positioners: Dict[str, PositionerInfo] = field(default_factory=dict)
    """ Positioners in this setup. This is a map from unique positioner names
    to DetectorInfo objects. """

    rs232devices: Dict[str, RS232Info] = field(default_factory=dict)
    """ RS232 connections in this setup. This is a map from unique RS232
    connection names to RS232Info objects. Some detector/laser/positioner
    managers will require a corresponding RS232 connection to be referenced in
    their properties.
    """

    slm: Optional[SLMInfo] = field(default_factory=lambda: None)
    """ SLM settings. Required to be defined to use SLM functionality. """

    sim: Optional[SIMInfo] = field(default_factory=lambda: None)
    """ SIM settings. Required to be defined to use SIM functionality. """

    dpc: Optional[DPCInfo] = field(default_factory=lambda: None)
    """ DPC settings. Required to be defined to use DPC functionality. """

    mct: Optional[MCTInfo] = field(default_factory=lambda: None)
    """ MCT settings. Required to be defined to use MCT functionality. """

    nidaq: NidaqInfo = field(default_factory=NidaqInfo)
    """ NI-DAQ settings. """
        
    roiscan: Optional[ROIScanInfo] = field(default_factory=lambda: None)
    """ ROIScan settings. Required to be defined to use ROIScan functionality. """
    
    lightsheet: Optional[LightsheetInfo] = field(default_factory=lambda: None)
    """ MCT settings. Required to be defined to use Lightsheet functionality. """

    webrtc: Optional[WebRTCInfo] = field(default_factory=lambda: None)
    """ WebRTC settings. Required to be defined to use WebRTC functionality. """

    hypha: Optional[HyphaInfo] = field(default_factory=lambda: None)
    """ Hypha settings. Required to be defined to use Hypha functionality. """

    mockxx: Optional[MockXXInfo] = field(default_factory=lambda: None)
    """ MockXX settings. Required to be defined to use MockXX functionality."""

    jetsonnano: Optional[JetsonNanoInfo] = field(default_factory=lambda: None)
    """ Jetson Nano settings for jetson nano. Required to be defined to use jetson nano functionality. """

    HistoScan: Optional[HistoScanInfo] = field(default_factory=lambda: None)
    """ HistoScan settings. Required to be defined to use HistoScan functionality. """

    FlowStop:  Optional[FlowStopInfo] = field(default_factory=lambda: None)
    """ FlowStop settings. Required to be defined to use FlowStop functionality. """

    Flatfield: Optional[FlatfieldInfo] = field(default_factory=lambda: None)
    """ Flatfield settings. Required to be defined to use Flatfield functionality. """
    
    PixelCalibration: Optional[PixelCalibrationInfo] = field(default_factory=lambda: None)
    """ PixelCalibration settings. Required to be defined to use PixelCalibration functionality. """

    uc2Config: Optional[UC2ConfigInfo] = field(default_factory=lambda: None)
    """ UC2Config settings. Required to be defined to use UC2Config functionality. """

    ism: Optional[ISMInfo] = field(default_factory=lambda: None)
    """ ISM settings. Required to be defined to use ISM functionality. """

    focusLock: Optional[FocusLockInfo] = field(default_factory=lambda: None)
    """ Focus lock settings. Required to be defined to use focus lock
    functionality. """

<<<<<<< HEAD
    fovLock: Optional[FOVLockInfo] = field(default_factory=lambda: None)
    """ Focus lock settings. Required to be defined to use fov lock
    functionality. """    

=======
>>>>>>> ab5fa9b0
    autofocus: Optional[AutofocusInfo] = field(default_factory=lambda: None)
    """ Autofocus settings. Required to be defined to use autofocus
    functionality. """

    scan: Optional[ScanInfo] = field(default_factory=lambda: None)
    """ Scan settings. Required to be defined to use scan functionality. """

    etSTED: Optional[EtSTEDInfo] = field(default_factory=lambda: None)
    """ EtSTED settings. Required to be defined to use etSTED functionality. """

    optInfo: Optional[OptInfo] = field(default_factory=lambda: None)
    """ OPT settings. Required to be defined to use OPT functionality. """

    rotators: Optional[Dict[str, DeviceInfo]] = field(default_factory=lambda: None)
    """ Standa motorized rotator mounts settings. Required to be defined to use rotator functionality. """

    microscopeStand: Optional[MicroscopeStandInfo] = field(default_factory=lambda: None)
    """ Microscope stand settings. Required to be defined to use MotCorr widget. """

    nidaq: NidaqInfo = field(default_factory=NidaqInfo)
    """ NI-DAQ settings. """

    pulseStreamer: PulseStreamerInfo = field(default_factory=PulseStreamerInfo)
    """ Pulse Streamer settings. """

    pyroServerInfo: PyroServerInfo = field(default_factory=PyroServerInfo)


    _catchAll: CatchAll = None

    def add_attribute(self, attr_name, attr_value):
        # load all implugin-related setup infos and add them to the class
        # try to get it from the plugins
        # If there is a imswitch_sim_info, we want to add this as self.imswitch_sim_info to the 
        # SetupInfo Class

        import pkg_resources
        for entry_point in pkg_resources.iter_entry_points('imswitch.implugins'):
            if entry_point.name == attr_name+"_info":
                ManagerClass = entry_point.load()
                ManagerDataClass = make_dataclass(entry_point.name.split("_info")[0], [(entry_point.name, ManagerClass)])
                setattr(self, entry_point.name.split("_info")[0], field(default_factory=ManagerDataClass))
        
    def getDevice(self, deviceName):
        """ Returns the DeviceInfo for a specific device.

        :meta private:
        """
        return self.getAllDevices()[deviceName]

    def getTTLDevices(self):
        """ Returns DeviceInfo from all devices that have a digitalLine.

        :meta private:
        """
        devices = {}
        i = 0
        for deviceInfos in self.lasers, self.detectors:
            deviceInfosCopy = deviceInfos.copy()
            for item in list(deviceInfosCopy):
                if deviceInfosCopy[item].getDigitalLine() is None:
                    del deviceInfosCopy[item]
            devices.update(deviceInfosCopy)
            i += 1

        return devices

    def getDetectors(self):
        """ :meta private: """
        devices = {}
        for deviceInfos in self.detectors:
            devices.update(deviceInfos)

        return devices

    def getAllDevices(self):
        """ :meta private: """
        devices = {}
        for deviceInfos in self.lasers, self.detectors, self.positioners:
            devices.update(deviceInfos)

        return devices

# Copyright (C) 2020-2023 ImSwitch developers
# This file is part of ImSwitch.
#
# ImSwitch is free software: you can redistribute it and/or modify
# it under the terms of the GNU General Public License as published by
# the Free Software Foundation, either version 3 of the License, or
# (at your option) any later version.
#
# ImSwitch is distributed in the hope that it will be useful,
# but WITHOUT ANY WARRANTY; without even the implied warranty of
# MERCHANTABILITY or FITNESS FOR A PARTICULAR PURPOSE.  See the
# GNU General Public License for more details.
#
# You should have received a copy of the GNU General Public License
# along with this program.  If not, see <https://www.gnu.org/licenses/>.<|MERGE_RESOLUTION|>--- conflicted
+++ resolved
@@ -321,7 +321,6 @@
 
     piKi: float
     """ Default ki value of feedback loop. """
-
 
 @dataclass(frozen=True)
 class FOVLockInfo:
@@ -556,13 +555,10 @@
     """ Focus lock settings. Required to be defined to use focus lock
     functionality. """
 
-<<<<<<< HEAD
     fovLock: Optional[FOVLockInfo] = field(default_factory=lambda: None)
     """ Focus lock settings. Required to be defined to use fov lock
     functionality. """    
 
-=======
->>>>>>> ab5fa9b0
     autofocus: Optional[AutofocusInfo] = field(default_factory=lambda: None)
     """ Autofocus settings. Required to be defined to use autofocus
     functionality. """
