--- conflicted
+++ resolved
@@ -177,7 +177,7 @@
     wavelength. """
 
     isSimulation: bool
-    
+
     isHamamatsuSLM: bool
 
 @dataclass(frozen=True)
@@ -187,11 +187,11 @@
 @dataclass(frozen=True)
 class HistoScanInfo:
     pass
-    
+
 @dataclass(frozen=True)
 class PixelCalibrationInfo:
     pass
-    
+
 @dataclass(frozen=True)
 class ISMInfo:
     wavelength: int
@@ -305,7 +305,6 @@
     """ Name of the widefield laser to use. """
 
 @dataclass(frozen=True)
-<<<<<<< HEAD
 class MicroscopeStandInfo:
     managerName: str
     """ Name of the manager to use. """
@@ -320,26 +319,15 @@
     """ Output for Counter for timing purposes. If an integer is specified, it
     will be translated to "Dev1/ctr{timerCounterChannel}". """
 
-    startTrigger: bool = False
-    """ Boolean for start triggering for sync. """
-
-    def getTimerCounterChannel(self):
-        """ :meta private: """
-        if isinstance(self.timerCounterChannel, int):
-            return f'Dev1/ctr{self.timerCounterChannel}'  # for backwards compatibility
-        else:
-            return self.timerCounterChannel
-=======
 class OpentronsDeckInfo:
     deck_name: str
     """ Name of the deck file to use. """
->>>>>>> 96f811e9
 
     deck_path: Optional[str]
     """ Name of the deck definition file to use. Needed when using non-standard decks. """
 
     labwares: Optional[Dict[str, Any]]
-    """ Params to be read by the labware loader. Corresponds to standard and custom 
+    """ Params to be read by the labware loader. Corresponds to standard and custom
     labware definition dictionaries, containing the slot number and labware name."""
 
 
@@ -389,31 +377,31 @@
 
     slm: Optional[SLMInfo] = field(default_factory=lambda: None)
     """ SLM settings. Required to be defined to use SLM functionality. """
-    
+
     sim: Optional[SIMInfo] = field(default_factory=lambda: None)
     """ SIM settings. Required to be defined to use SIM functionality. """
 
     mct: Optional[MCTInfo] = field(default_factory=lambda: None)
     """ MCT settings. Required to be defined to use MCT functionality. """
-    
+
     HistoScan: Optional[HistoScanInfo] = field(default_factory=lambda: None)
     """ HistoScan settings. Required to be defined to use HistoScan functionality. """
-    
+
     PixelCalibration: Optional[PixelCalibrationInfo] = field(default_factory=lambda: None)
     """ PixelCalibration settings. Required to be defined to use PixelCalibration functionality. """
-    
+
     uc2Config: Optional[UC2ConfigInfo] = field(default_factory=lambda: None)
     """ MCT settings. Required to be defined to use MCT functionality. """
-    
+
     ism: Optional[ISMInfo] = field(default_factory=lambda: None)
     """ ISM settings. Required to be defined to use ISM functionality. """
 
     focusLock: Optional[FocusLockInfo] = field(default_factory=lambda: None)
     """ Focus lock settings. Required to be defined to use focus lock
     functionality. """
-    
+
     autofocus: Optional[AutofocusInfo] = field(default_factory=lambda: None)
-    """ Autofocus settings. Required to be defined to use autofocus 
+    """ Autofocus settings. Required to be defined to use autofocus
     functionality. """
 
     scan: Optional[ScanInfo] = field(default_factory=lambda: None)
@@ -422,21 +410,12 @@
     etSTED: Optional[EtSTEDInfo] = field(default_factory=lambda: None)
     """ EtSTED settings. Required to be defined to use etSTED functionality. """
 
-<<<<<<< HEAD
     rotators: Optional[Dict[str, DeviceInfo]] = field(default_factory=lambda: None)
     """ Standa motorized rotator mounts settings. Required to be defined to use rotator functionality. """
 
     microscopeStand: Optional[MicroscopeStandInfo] = field(default_factory=lambda: None)
     """ Microscope stand settings. Required to be defined to use MotCorr widget. """
 
-    nidaq: NidaqInfo = field(default_factory=NidaqInfo)
-    """ NI-DAQ settings. """
-
-    pulseStreamer: PulseStreamerInfo = field(default_factory=PulseStreamerInfo)
-    """ Pulse Streamer settings. """
-
-=======
->>>>>>> 96f811e9
     pyroServerInfo: PyroServerInfo = field(default_factory=PyroServerInfo)
 
     _catchAll: CatchAll = None
