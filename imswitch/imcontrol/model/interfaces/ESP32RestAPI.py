--- conflicted
+++ resolved
@@ -45,18 +45,18 @@
 class galvo(object):
     def __init__(self, channel=1, frequency=1000, offset=0, amplitude=1/2, clk_div=0):
         '''
-        defaults:            
+        defaults:
             dac->Setup(DAC_CHANNEL_1, 0, 1, 0, 0, 2);
             dac->Setup(dac_channel, clk_div, frequency, scale, phase, invert);
       '''
         self.channel= channel
         self.frequency = frequency
-        self.offset = offset 
+        self.offset = offset
         self.amplitude = amplitude
         self.clk_div = clk_div
         self.path = "/dac_act"
 
-    
+
     def return_dict(self):
         dict = {
         "task":self.path,
@@ -67,7 +67,7 @@
         "clk_div": self.clk_div
         }
         return dict
-    
+
 
 
 class ESP32Client(object):
@@ -104,7 +104,7 @@
         if IS_IMSWITCH:
             if IS_IMSWITCH: self.__logger = initLogger(self, tryInheritParent=True)
 
-        
+
         self.galvo1 = galvo(channel=1)
         self.galvo2 = galvo(channel=2)
 
@@ -280,26 +280,26 @@
         r = self.post_json(path, payload)
         return r
 
-    
+
     def set_galvo_freq(self, axis=1, value=1000):
         if axis == 1:
             self.galvo1.frequency=value
-            payload = self.gavlo1.return_dict() 
+            payload = self.gavlo1.return_dict()
         else:
             self.galvo2.frequency=value
-            payload = self.galvo2.return_dict() 
-    
+            payload = self.galvo2.return_dict()
+
         r = self.post_json(payload["task"], payload, timeout=1)
         return r
 
     def set_galvo_amp(self, axis=1, value=1000):
         if axis == 1:
             self.galvo1.amplitude=value
-            payload = self.gavlo1.return_dict() 
+            payload = self.gavlo1.return_dict()
         else:
             self.galvo2.amplitude=value
-            payload = self.galvo2.return_dict() 
-    
+            payload = self.galvo2.return_dict()
+
         r = self.post_json(payload["task"], payload, timeout=1)
         return r
 
@@ -314,16 +314,16 @@
         }
         r = self.post_json(path, payload, timeout=timeout)
         return r
-    
+
     def set_direction(self, axis=1, sign=1, timeout=1):
         path = "/motor_set"
-        
+
         payload = {
             "task":path,
             "axis": axis,
             "sign": sign
         }
-        
+
         r = self.post_json(path, payload, timeout=timeout)
         return r
 
@@ -336,7 +336,7 @@
             "task":path,
             "axis": axis
         }
-        
+
         r = self.post_json(path, payload, timeout=timeout)
         _position = r["position"]
         return _position
@@ -361,7 +361,7 @@
             self.switch_filter(channel, timeout=timeout,is_blocking=is_blocking)
 
         path = '/laser_act'
-        
+
         payload = {
             "task": path,
             "LASERid": channel,
@@ -449,7 +449,7 @@
                 requests.post(self.base_uri + path, files=files)
 
     def switch_filter(self, laserid=1, timeout=20, is_filter_init=None, speed=250, is_blocking=True):
-        
+
         # switch off all lasers first!
         self.set_laser(1, 0)
         self.set_laser(2, 0)
@@ -497,8 +497,5 @@
         steps_xyz = (0,steps,0)
         r = self.move_stepper(steps=steps_xyz, speed=speed, timeout=1, is_blocking=is_blocking)
         return r
-<<<<<<< HEAD
-=======
-
-# %%
->>>>>>> 257892b7
+
+# %%