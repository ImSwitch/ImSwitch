import requests
import json
from PIL import Image
from io import BytesIO
import numpy as np
import socket


class RestPiCamera():
    def __init__(self, host, port=80, is_debug=False):
        self. base_uri = f"{host}:{port}"
        self.host = host
        self.port = port 
        self.SensorWidth = -1
        self.SensorHeight = - 1
        self.is_connected = self.isConnected()  

        self.SensorWidth, self.SensorHeight = self.get_resolution_preview()

    def isConnected(self):
        s = socket.socket(socket.AF_INET, socket.SOCK_STREAM)
        if len(self.host.split("http://")) > 0:
            host = self.host.split("http://")[-1]
        else:
            host = self.host
        is_up = False
        try:
            s.connect((host, int(self.port)))
            s.settimeout(2)
            s.shutdown(2)
            is_up = True
        except:
            pass
        return is_up

    def get_json(self, path, payload=None):
        """Perform an HTTP GET request and return the JSON response"""
        if self.is_connected:
            if not path.startswith("http"):
                path = self.base_uri + path
            if payload is not None:
                r = requests.get(path, payload)
            else:
                r = requests.get(path)
                
            r.raise_for_status()
            return r.json()
        else:
            return None

    def post_json(self, path, payload={}):
        """Make an HTTP POST request and return the JSON response"""
        if self.is_connected:
            if not path.startswith("http"):
                path = self.base_uri + path
            r = requests.post(path, json=payload)
            r.raise_for_status()
            r = r.json()
            return r
        else:
            return None

    def set_iso(self, iso):
        path = '/picamera/iso'
        payload = {
            "iso": iso
        }
        return_message = self.post_json(path, payload)
        
    def get_iso(self):
        # do homing of the robot
        path = '/picamera/iso'
        return_message = self.get_json(path)
<<<<<<< HEAD
       
=======
        print(return_message)

    # DP 04/2024: unit approach to unit of exposure time is missing
>>>>>>> ab5fa9b0
    def set_exposuretime(self, exposuretime):
        path = '/picamera/exposuretime'
        payload = {
            "exposuretime": exposuretime
        }
        return_message = self.post_json(path, payload)
        
    def get_exposuretime(self):
        # do homing of the robot
        path = '/picamera/exposuretime'
        return_message = self.get_json(path)
        
    def get_snap(self):
        path = '/picamera/singleframe'
        r = requests.get(self.base_uri + path)
        r.raise_for_status()
        image = Image.open(BytesIO(r.content))
        return np.asarray(image)

    def get_resolution_preview(self):
        # do homing of the robot
        path = '/picamera/resolution_preview'
        return_message = self.get_json(path)
        Nx, Ny = return_message["Nx"], return_message["Ny"]
        return Nx, Ny
        
    def get_preview(self):
        path = '/picamera/singleframe'
        r = requests.get(self.base_uri + path)
        r.raise_for_status()
        image = Image.open(BytesIO(r.content))
        return np.asarray(image)

    def start_live(self):
        path = '/picamera/startstream'
        payload = {}
        return_message = self.post_json(path, payload)
        return return_message

    def stop_live(self):
        path = '/picamera/stopstream'
        payload = {}
        return_message = self.post_json(path, payload)
        return return_message

if __name__ == "__main__":
    host = "http://0.0.0.0"
    port = "5000"

    rc = RestPiCamera(host, port)<|MERGE_RESOLUTION|>--- conflicted
+++ resolved
@@ -71,13 +71,7 @@
         # do homing of the robot
         path = '/picamera/iso'
         return_message = self.get_json(path)
-<<<<<<< HEAD
        
-=======
-        print(return_message)
-
-    # DP 04/2024: unit approach to unit of exposure time is missing
->>>>>>> ab5fa9b0
     def set_exposuretime(self, exposuretime):
         path = '/picamera/exposuretime'
         payload = {
