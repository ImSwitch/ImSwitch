from imswitch.imcommon.model import initLogger
from .LEDMatrixManager import LEDMatrixManager
import numpy as np

from uc2rest import ledmatrix

class ESP32LEDMatrixManager(LEDMatrixManager):
    """ LEDMatrixManager for controlling LEDs and LEDMatrixs connected to an 
    ESP32 exposing a REST API
    Each LEDMatrixManager instance controls one LED.

    Manager properties:

    - ``rs232device`` -- name of the defined rs232 communication channel
      through which the communication should take place
    - ``channel_index`` -- LEDMatrix channel (A to H)
    """

    def __init__(self, LEDMatrixInfo, name, **lowLevelManagers):
        self.__logger = initLogger(self, instanceName=name)
        self.power = 0
        self.I_max = 255
        self.setEnabled = False
        self.intesnsity=0

        try:
            self.Nx = LEDMatrixInfo.managerProperties['Nx']
            self.Ny = LEDMatrixInfo.managerProperties['Ny']
        except:
            self.Nx = 8
            self.Ny = 8
        
        self.NLeds = self.Nx*self.Ny

        self._rs232manager = lowLevelManagers['rs232sManager'][
            LEDMatrixInfo.managerProperties['rs232device']
        ]
        self.esp32 = self._rs232manager._esp32
            
        # initialize the LEDMatrix device that holds all necessary states^
        self.mLEDmatrix = ledmatrix.ledmatrix(self.esp32, NLeds=self.NLeds)
        
        super().__init__(LEDMatrixInfo, name, isBinary=False, valueUnits='mW', valueDecimals=0)

    def setAll(self, state=(0,0,0)):
        # dealing with on or off, 
        self.mLEDmatrix.setAll(state)
        
    def setPattern(self, pattern):
<<<<<<< HEAD
        self.mLEDmatrix.pattern(pattern)
        
=======
        self.pattern=np.int16(pattern).T
        # assuming flat array
        #if len(self.pattern)!=3:
        #    self.pattern=np.reshape(np.transpose(self.pattern), (3,int(np.sqrt(self.N_leds)),int(np.sqrt(self.N_leds))))
        self.esp32.send_LEDMatrix_array(self.pattern)
    
    def setDimensions(self, Nx, Ny):
        self.esp32.set_LEDMatrix_dimensions(Nx, Ny)
    
>>>>>>> 2899d208
    def setEnabled(self, enabled):
        """Turn on (N) or off (F) LEDMatrix emission"""
        self.setEnabled = enabled
        #self.esp32.setLEDMatrixPattern(self.pattern*self.setEnabled)

    def setLEDSingle(self, indexled=0, state=(0,0,0)):
        """Handles output power.
        Sends a RS232 command to the LEDMatrix specifying the new intensity.
        """
        self.mLEDmatrix.setSingle(indexled, state=state)
        
    def setLEDIntensity(self, intensity=(0,0,0)):
        self.mLEDmatrix.setIntensity(intensity)
        
    def getPattern(self):
        return self.mLEDmatrix.pattern
        
# Copyright (C) 2020-2021 ImSwitch developers
# This file is part of ImSwitch.
#
# ImSwitch is free software: you can redistribute it and/or modify
# it under the terms of the GNU General Public License as published by
# the Free Software Foundation, either version 3 of the License, or
# (at your option) any later version.
#
# ImSwitch is distributed in the hope that it will be useful,
# but WITHOUT ANY WARRANTY; without even the implied warranty of
# MERCHANTABILITY or FITNESS FOR A PARTICULAR PURPOSE.  See the
# GNU General Public License for more details.
#
# You should have received a copy of the GNU General Public License
# along with this program.  If not, see <https://www.gnu.org/licenses/>.<|MERGE_RESOLUTION|>--- conflicted
+++ resolved
@@ -5,7 +5,7 @@
 from uc2rest import ledmatrix
 
 class ESP32LEDMatrixManager(LEDMatrixManager):
-    """ LEDMatrixManager for controlling LEDs and LEDMatrixs connected to an 
+    """ LEDMatrixManager for controlling LEDs and LEDMatrixs connected to an
     ESP32 exposing a REST API
     Each LEDMatrixManager instance controls one LED.
 
@@ -29,38 +29,26 @@
         except:
             self.Nx = 8
             self.Ny = 8
-        
+
         self.NLeds = self.Nx*self.Ny
 
         self._rs232manager = lowLevelManagers['rs232sManager'][
             LEDMatrixInfo.managerProperties['rs232device']
         ]
         self.esp32 = self._rs232manager._esp32
-            
+
         # initialize the LEDMatrix device that holds all necessary states^
         self.mLEDmatrix = ledmatrix.ledmatrix(self.esp32, NLeds=self.NLeds)
-        
+
         super().__init__(LEDMatrixInfo, name, isBinary=False, valueUnits='mW', valueDecimals=0)
 
     def setAll(self, state=(0,0,0)):
-        # dealing with on or off, 
+        # dealing with on or off,
         self.mLEDmatrix.setAll(state)
-        
+
     def setPattern(self, pattern):
-<<<<<<< HEAD
         self.mLEDmatrix.pattern(pattern)
-        
-=======
-        self.pattern=np.int16(pattern).T
-        # assuming flat array
-        #if len(self.pattern)!=3:
-        #    self.pattern=np.reshape(np.transpose(self.pattern), (3,int(np.sqrt(self.N_leds)),int(np.sqrt(self.N_leds))))
-        self.esp32.send_LEDMatrix_array(self.pattern)
-    
-    def setDimensions(self, Nx, Ny):
-        self.esp32.set_LEDMatrix_dimensions(Nx, Ny)
-    
->>>>>>> 2899d208
+
     def setEnabled(self, enabled):
         """Turn on (N) or off (F) LEDMatrix emission"""
         self.setEnabled = enabled
@@ -71,13 +59,13 @@
         Sends a RS232 command to the LEDMatrix specifying the new intensity.
         """
         self.mLEDmatrix.setSingle(indexled, state=state)
-        
+
     def setLEDIntensity(self, intensity=(0,0,0)):
         self.mLEDmatrix.setIntensity(intensity)
-        
+
     def getPattern(self):
         return self.mLEDmatrix.pattern
-        
+
 # Copyright (C) 2020-2021 ImSwitch developers
 # This file is part of ImSwitch.
 #
