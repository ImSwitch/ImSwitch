--- conflicted
+++ resolved
@@ -67,24 +67,10 @@
 
     def __parse_notification(self, msg: AcqNotification):
         if msg.is_image_saved_notification():
-<<<<<<< HEAD
-            self.acqNotification.emit(msg.id)
-    
-    def run(self) -> None:
-
-        self.__logger.info("Generating acquisition events")
-        events = multi_d_acquisition_events(**self.recordingArgs["multi_d_acquisition_events"])
-        self.recordingArgs["Acquisition"]["notification_callback_fn"] = self.__notify_new_point
-        try:
-            self.__logger.info("Starting acquisition")
-            with Acquisition(**self.recordingArgs["Acquisition"]) as acq:
-                acq.acquire(events)
-=======
             self.sigPycroManagerNotificationUpdated.emit(msg.id)
         elif msg.is_acquisition_finished_notification():
             d = self.__acquisition.get_dataset()
             d.close()
->>>>>>> 1f19412d
             self.__logger.info("Acquisition finished")
             self.sigRecordingEnded.emit()
         
