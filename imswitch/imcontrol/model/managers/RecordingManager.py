--- conflicted
+++ resolved
@@ -127,7 +127,7 @@
                 image = cv2.cvtColor(image, cv2.COLOR_GRAY2RGB)
             cv2.imwrite(path, image)
             logger.info(f"Saved image to png file {path}")
-                
+
 class JPGStorer(Storer):
     """ A storer that stores the images in a series of jpg files """
     def snap(self, images: Dict[str, np.ndarray], attrs: Dict[str, str] = None):
@@ -139,10 +139,6 @@
                 image = cv2.cvtColor(image, cv2.COLOR_GRAY2RGB)
             cv2.imwrite(path, image)
             logger.info(f"Saved image to jpg file {path}")
-<<<<<<< HEAD
-            
-=======
->>>>>>> 04bcd2d7
 class MP4Storer(Storer):
     """ A storer that writes the frames to an MP4 file """
 
@@ -171,7 +167,7 @@
     SaveFormat.ZARR: ZarrStorer,
     SaveFormat.HDF5: HDF5Storer,
     SaveFormat.TIFF: TiffStorer,
-    SaveFormat.MP4: MP4Storer, 
+    SaveFormat.MP4: MP4Storer,
     SaveFormat.PNG: PNGStorer,
     SaveFormat.JPG: JPGStorer
 }
@@ -267,7 +263,7 @@
 
         if detectorNames is None:
             detectorNames = self.__detectorsManager.detectorNames
-            
+
         try:
             images = {}
 
@@ -291,7 +287,7 @@
 
         except Exception as e:
             self.__logger.error(f'Failed to snap image: {e}')
-            
+
         finally:
             self.__detectorsManager.stopAcquisition(acqHandle)
             if saveMode == SaveMode.Numpy:
@@ -457,12 +453,12 @@
                 fileExtension = str(self.saveFormat.name).lower()
                 filenames[detectorName] = self.__recordingManager.getSaveFilePath(
                     f'{self.savename}_{detectorName}.{fileExtension}', False, False)
-            
+
             elif self.saveFormat == SaveFormat.JPG:
                 fileExtension = str(self.saveFormat.name).lower()
                 filenames[detectorName] = self.__recordingManager.getSaveFilePath(
                     f'{self.savename}_{detectorName}.{fileExtension}', False, False)
-                
+
             elif self.saveFormat == SaveFormat.ZARR:
                 datasets[detectorName] = files[detectorName].create_dataset(datasetName, shape=(1, *reversed(shape)),
                                                                             dtype='i2', chunks=(1, 512, 512)
