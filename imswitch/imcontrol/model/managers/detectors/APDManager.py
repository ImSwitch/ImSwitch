--- conflicted
+++ resolved
@@ -174,17 +174,10 @@
         
     @property
     def pixelSizeUm(self):
-<<<<<<< HEAD
-        return [1, self.__pixel_sizes[-2], self.__pixel_sizes[-1]]
-
-    def setPixelSize(self, pixel_sizes: list):
-        """ pixel_sizes: list of low dim to high dim. """
-=======
         return [1, *self.__pixel_sizes]
 
     def setPixelSize(self, pixel_sizes: list):
         # pixel_sizes: list of low dim to high dim
->>>>>>> d8d63f07
         self.__pixel_sizes = pixel_sizes
 
     def crop(self, hpos, vpos, hsize, vsize):
