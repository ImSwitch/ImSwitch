--- conflicted
+++ resolved
@@ -254,20 +254,9 @@
         self._scan_pads_initpos = [round(initpos)*self._frac_scan_det_rate for initpos in scanInfoDict['scan_pads_initpos']] # smooth inital positioning times
         self._throw_settling = round(scanInfoDict['scan_throw_settling'] * self._frac_scan_det_rate)  # settling time
         self._throw_startacc = round(scanInfoDict['scan_throw_startacc'] * self._frac_scan_det_rate)  # starting acceleration
-<<<<<<< HEAD
-        self._throw_finalpos = round(scanInfoDict['scan_throw_finalpos'] * self._frac_scan_det_rate)  # smooth final positioning time
-        # scan samples in a d3 step (period)
-        self._samples_d3_step = round(scanInfoDict['scan_samples'][2] * self._frac_scan_det_rate)
-        # scan samples for zero padding at end of scanning curve dimensions
-        self._samples_padlens = [round(scanInfoDict['padlens'][i] * self._frac_scan_det_rate) for i in range(len(scanInfoDict['padlens']))]
-
-        self._phase_delay = int(scanInfoDict['phase_delay'])
-        self._samples_throw_init = self._throw_startzero
-=======
 
         self._phase_delay = int(scanInfoDict['phase_delay'])  # phase delay samples - galvo response time
         self._smooth_axes = scanInfoDict['smooth_axes']
->>>>>>> d7c87406
         
         # samples to throw due to smooth between d>2 step transitioning
         pad_initpos = self._scan_pads_initpos[0] if len(self._scan_pads_initpos)>0 else 0
@@ -352,20 +341,11 @@
                 self.throwdata(self._throw_init_higher_d)
         if len(self._img_dims) == 2:
             # begin d3 step: throw data from initial d3 step positioning
-<<<<<<< HEAD
-            self.throwdata(self._throw_init_d2_step)
-        # start looping through all dimensions to record data, starting with the outermost dimension
-        self.run_loop_dx(dim=len(self._img_dims))
-
-        # throw acquisition-final positioning data
-        self.throwdata(self._throw_startzero + self._throw_finalpos)
-=======
             self.throwdata(self._throw_init_smooth)
         # loop through all dimensions to record data, starting with the outermost dimension
         self.run_loop_dx(dim=len(self._img_dims))
         # emit acquisition done signal
         self._manager._nidaqManager.finishExternalMock()
->>>>>>> d7c87406
         self.acqDoneSignal.emit()
 
     def run_loop_dx(self, dim):
@@ -376,25 +356,6 @@
         while self._pos[dim-1] < self._img_dims[dim-1]:
             if dim > 2:                 
                 if dim == 3:
-<<<<<<< HEAD
-                    # begin d3 step: throw data from initial d3 step positioning
-                    self.throwdata(self._throw_init_d2_step)
-                self.run_loop_dx(dim-1)
-                if dim == 3:
-                    # end d3 step: realign actual N read samples with supposed N read samples, in case of discrepancy
-                    self.d3Step.emit()
-                    throwdatalen_term1_terms = np.copy(self._pos[2:])
-                    for n in range(len(self._img_dims),3,-1):
-                        for m in range(n-1,2,-1):
-                            throwdatalen_term1_terms[(n-2)-1] *= self._img_dims[m-1]
-                    throwdatalen_term1_terms[0] += 1
-                    throwdatalen_highdsteps = sum([self._samples_padlens[dim]*self._pos[dim] for dim in range(3,len(self._img_dims))])
-                    throwdatalen = self._throw_startzero + self._samples_d3_step * np.sum(throwdatalen_term1_terms) + throwdatalen_highdsteps - self._samples_read
-                    if throwdatalen > 0:
-                        self.throwdata(throwdatalen)
-                if dim > 3:
-                    self.throwdata(self._samples_padlens[dim-1])  
-=======
                     if any(self._smooth_axes[:dim-1]) or self._pos[dim-1] == 0:
                         # begin d step: throw data from initial smooth step positioning,
                         # if this is the first smooth axis, or if it is the first step on the axis
@@ -415,7 +376,6 @@
                     throwdatalen = supposed_samples_read - (self._samples_read - self._phase_delay)
                     if throwdatalen > 0:
                         self.throwdata(throwdatalen)
->>>>>>> d7c87406
             else:
                 self.run_loop_d2()
             self._pos[dim-1] += 1
@@ -438,8 +398,6 @@
                 if self._manager._ttlmultiplying:
                     seq_signal_xstart = self._samples_read-self._phase_delay
                 data = self.readdata(self._samples_d2_period)
-                #self.__logger.debug('read period')
-                #self.__logger.debug(self._samples_d2_period)
                 if self._manager._ttlmultiplying:
                     seq_signal_xend = self._samples_read-self._phase_delay
                     ttl_seq = self._seq_signal[seq_signal_xstart:seq_signal_xend]
