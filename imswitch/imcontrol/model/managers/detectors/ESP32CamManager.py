from imswitch.imcommon.model import initLogger
from imswitch.imcontrol.model.interfaces.esp32camera import CameraESP32Cam
from .DetectorManager import (
    DetectorManager,
    DetectorAction,
    DetectorNumberParameter,
    ExposureTimeToUs,
)


class ESP32CamManager(DetectorManager):
    """ DetectorManager that deals with TheImagingSource cameras and the
    parameters for frame extraction from them.

    Manager properties:

    - ``cameraListIndex`` -- the camera's index in the Allied Vision camera list (list
      indexing starts at 0); set this string to an invalid value, e.g. the
      string "mock" to load a mocker
    - ``picamera`` -- dictionary of Allied Vision camera properties
    """

    def __init__(self, detectorInfo, name, **_lowLevelManagers):
        self.__logger = initLogger(self, instanceName=name)

        host = detectorInfo.managerProperties['cameraHost']
        port = detectorInfo.managerProperties['cameraPort']
        self._camera = self._getESP32CamObj(host, port)

        model = self._camera.model
        self._running = False
        self._adjustingParameters = False

        for propertyName, propertyValue in detectorInfo.managerProperties['esp32cam'].items():
            self._camera.setPropertyValue(propertyName, propertyValue)

        fullShape = (self._camera.getPropertyValue('image_width'),
                     self._camera.getPropertyValue('image_height'))

        self.crop(hpos=0, vpos=0, hsize=fullShape[0], vsize=fullShape[1])

        # Prepare parameters
        parameters = {

            'exposure': DetectorNumberParameter(group='Misc', value=100, valueUnits='ms',
                                                editable=True),
            'gain': DetectorNumberParameter(group='Misc', value=1, valueUnits='arb.u.',
                                            editable=True),
<<<<<<< HEAD
            'led': DetectorNumberParameter(group='Misc', value=1, valueUnits='arb.u.',
                                            editable=True),
            'framesize': DetectorNumberParameter(group='Misc', value=100, valueUnits='arb.u.',
                                            editable=True),
=======
            'blacklevel': DetectorNumberParameter(group='Misc', value=100, valueUnits='arb.u.',
                                                  editable=True),
>>>>>>> ab5fa9b0
            'image_width': DetectorNumberParameter(group='Misc', value=fullShape[0], valueUnits='arb.u.',
                                                   editable=False),
            'image_height': DetectorNumberParameter(group='Misc', value=fullShape[1], valueUnits='arb.u.',
<<<<<<< HEAD
                        editable=False),
=======
                                                    editable=False),
>>>>>>> ab5fa9b0
            }            

        # Prepare actions
        actions = {
            'More properties': DetectorAction(group='Misc',
                                              func=self._camera.openPropertiesGUI)
        }

        super().__init__(detectorInfo, name, fullShape=fullShape, supportedBinnings=[1],
                         model=model, parameters=parameters, actions=actions, croppable=True)

    def getExposure(self) -> int:
        """ Get camera exposure time in microseconds. This
        manager uses milliseconds as the unit for exposure time.

        Returns:
            int: exposure time in microseconds
        """
        exposure = self._camera.getPropertyValue('exposure')
        return ExposureTimeToUs.convert(exposure, 'ms')

    def getLatestFrame(self, is_save=False):
        if is_save:
            return self._camera.getLastChunk()
        else:
            return self._camera.getLast()

    def setParameter(self, name, value):
        """Sets a parameter value and returns the value.
        If the parameter doesn't exist, i.e. the parameters field doesn't
        contain a key with the specified parameter name, an error will be
        raised."""

        super().setParameter(name, value)

        if name not in self._DetectorManager__parameters:
            raise AttributeError(f'Non-existent parameter "{name}" specified')

        value = self._camera.setPropertyValue(name, value)
        return value

    def getParameter(self, name):
        """Gets a parameter value and returns the value.
        If the parameter doesn't exist, i.e. the parameters field doesn't
        contain a key with the specified parameter name, an error will be
        raised."""

        if name not in self._parameters:
            raise AttributeError(f'Non-existent parameter "{name}" specified')

        value = self._camera.getPropertyValue(name)
        return value

    def setBinning(self, binning):
        super().setBinning(binning) 

    def getChunk(self):
        return self._camera.getLastChunk()

    def flushBuffers(self):
        pass

    def startAcquisition(self):
        if not self._running:
            self._camera.start_live()
            self._running = True
            self.__logger.debug('startlive')

    def stopAcquisition(self):
        if self._running:
            self._running = False
            self._camera.suspend_live()
            self.__logger.debug('suspendlive')

    def stopAcquisitionForROIChange(self):
        self._running = False
        self._camera.stop_live()
        self.__logger.debug('stoplive')

    def finalize(self) -> None:
        super().finalize()
        self.__logger.debug('Safely disconnecting the camera...')
        self._camera.close()

    @property
    def pixelSizeUm(self):
        return [1, 1, 1]

    def crop(self, hpos, vpos, hsize, vsize):
        if(0):
            def cropAction():
                # self.__logger.debug(
                #     f'{self._camera.model}: crop frame to {hsize}x{vsize} at {hpos},{vpos}.'
                # )
                self._camera.setROI(hpos, vpos, hsize, vsize)

            self._performSafeCameraAction(cropAction)
            # TODO: unsure if frameStart is needed? Try without.
            # This should be the only place where self.frameStart is changed
            self._frameStart = (hpos, vpos)
            # Only place self.shapes is changed
            self._shape = (hsize, vsize)
        # TODO: Reimplement

    def _performSafeCameraAction(self, function):
        """ This method is used to change those camera properties that need
        the camera to be idle to be able to be adjusted.
        """
        self._adjustingParameters = True
        wasrunning = self._running
        self.stopAcquisitionForROIChange()
        function()
        if wasrunning:
            self.startAcquisition()
        self._adjustingParameters = False

    def openPropertiesDialog(self):
        self._camera.openPropertiesGUI()

    def _getESP32CamObj(self, host, port):
        try:
            from imswitch.imcontrol.model.interfaces.esp32camera import CameraESP32Cam
            self.__logger.debug(f'Trying to initialize ESP32Camera {host}')
            camera = CameraESP32Cam(host, port)
        except Exception as e:
            self.__logger.warning(f'Failed to initialize PiCamera {e}, loading TIS mocker')
            from imswitch.imcontrol.model.interfaces.tiscamera_mock import MockCameraTIS
            camera = MockCameraTIS()

        self.__logger.info(f'Initialized camera, model: {camera.model}')
        return camera

    def closeEvent(self):
        self._camera.close()

# Copyright (C) ImSwitch developers 2021
# This file is part of ImSwitch.
#
# ImSwitch is free software: you can redistribute it and/or modify
# it under the terms of the GNU General Public License as published by
# the Free Software Foundation, either version 3 of the License, or
# (at your option) any later version.
#
# ImSwitch is distributed in the hope that it will be useful,
# but WITHOUT ANY WARRANTY; without even the implied warranty of
# MERCHANTABILITY or FITNESS FOR A PARTICULAR PURPOSE.  See the
# GNU General Public License for more details.
#
# You should have received a copy of the GNU General Public License
# along with this program.  If not, see <https://www.gnu.org/licenses/>.<|MERGE_RESOLUTION|>--- conflicted
+++ resolved
@@ -46,23 +46,14 @@
                                                 editable=True),
             'gain': DetectorNumberParameter(group='Misc', value=1, valueUnits='arb.u.',
                                             editable=True),
-<<<<<<< HEAD
             'led': DetectorNumberParameter(group='Misc', value=1, valueUnits='arb.u.',
                                             editable=True),
             'framesize': DetectorNumberParameter(group='Misc', value=100, valueUnits='arb.u.',
-                                            editable=True),
-=======
-            'blacklevel': DetectorNumberParameter(group='Misc', value=100, valueUnits='arb.u.',
                                                   editable=True),
->>>>>>> ab5fa9b0
             'image_width': DetectorNumberParameter(group='Misc', value=fullShape[0], valueUnits='arb.u.',
                                                    editable=False),
             'image_height': DetectorNumberParameter(group='Misc', value=fullShape[1], valueUnits='arb.u.',
-<<<<<<< HEAD
                         editable=False),
-=======
-                                                    editable=False),
->>>>>>> ab5fa9b0
             }            
 
         # Prepare actions
