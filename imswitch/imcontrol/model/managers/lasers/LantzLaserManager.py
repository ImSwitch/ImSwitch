from imswitch.imcontrol.model.interfaces import LantzLaser
from .LaserManager import LaserManager


class LantzLaserManager(LaserManager):
    """ Base LaserManager for lasers that are fully digitally controlled using
    drivers available through Lantz.

    Available manager properties:

<<<<<<< HEAD
    - ``digitalDriver`` -- a string containing a Lantz driver name, e.g.
      "cobolt.cobolt0601.Cobolt0601"
    - ``digitalPorts`` -- a string array containing the COM ports to connect
      to, e.g. ["COM4"]
=======
    - ``digitalPorts`` -- a string array containing the COM ports to connect
      to, e.g. ``["COM4"]``
>>>>>>> b3812e78
    """

    def __init__(self, laserInfo, name, isBinary, valueUnits, driver, **_kwargs):
        ports = laserInfo.managerProperties['digitalPorts']

        # Init laser
        self._laser = LantzLaser(driver, ports)
        self._numLasers = len(ports)
        print(self._laser.idn)

        super().__init__(laserInfo, name, isBinary=isBinary, valueUnits=valueUnits)

    def finalize(self):
        self._laser.finalize()
        

# Copyright (C) 2020, 2021 TestaLab
# This file is part of ImSwitch.
#
# ImSwitch is free software: you can redistribute it and/or modify
# it under the terms of the GNU General Public License as published by
# the Free Software Foundation, either version 3 of the License, or
# (at your option) any later version.
#
# ImSwitch is distributed in the hope that it will be useful,
# but WITHOUT ANY WARRANTY; without even the implied warranty of
# MERCHANTABILITY or FITNESS FOR A PARTICULAR PURPOSE.  See the
# GNU General Public License for more details.
#
# You should have received a copy of the GNU General Public License
# along with this program.  If not, see <https://www.gnu.org/licenses/>.<|MERGE_RESOLUTION|>--- conflicted
+++ resolved
@@ -8,15 +8,8 @@
 
     Available manager properties:
 
-<<<<<<< HEAD
-    - ``digitalDriver`` -- a string containing a Lantz driver name, e.g.
-      "cobolt.cobolt0601.Cobolt0601"
-    - ``digitalPorts`` -- a string array containing the COM ports to connect
-      to, e.g. ["COM4"]
-=======
     - ``digitalPorts`` -- a string array containing the COM ports to connect
       to, e.g. ``["COM4"]``
->>>>>>> b3812e78
     """
 
     def __init__(self, laserInfo, name, isBinary, valueUnits, driver, **_kwargs):
