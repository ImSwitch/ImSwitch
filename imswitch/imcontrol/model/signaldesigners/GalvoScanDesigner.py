--- conflicted
+++ resolved
@@ -55,17 +55,10 @@
                             if np.ceil(scanParameters['axis_length'][i]/scanParameters['axis_step_size'][i]) > 1]
         # get list of number of axis steps
         n_steps_dx = [int(axis_length[i] / axis_step_size[i]) for i in range(axis_count_scan)]
-<<<<<<< HEAD
-        # get list of number of axis scan samples, for first two axes initially
-        scan_steps = np.prod(n_steps_dx)
-        scan_time = scan_steps * scanParameters['sequence_time']
-        if scan_time > 60*10:  # 10 minutes
-=======
         # TODO: Update these limits, arbitrarly 
         scan_steps = np.prod(n_steps_dx)
         min_scan_time = scan_steps * scanParameters['sequence_time'] * 2
         if setupInfo.scan.maxScanTimeMin and min_scan_time > 60*setupInfo.scan.maxScanTimeMin:
->>>>>>> d7c87406
             return False
         elif scan_steps > 1e7:
             return False
@@ -78,16 +71,12 @@
         # max speed/acc, as that is what limits time it takes for axes to get to the right position
         self.__paddingtime_d3step = int(parameterDict['d3step_delay'])
         # arbitrary for now  µs
-<<<<<<< HEAD
-        self.__paddingtime_full = 1000
-=======
         self.__paddingtime_full = 100 #1000
         # initiate default sample lengths
         self._samples_initpos = []
         self._samples_finalpos = []
         self._samples_settling = 0
         self._samples_startacc = 0
->>>>>>> d7c87406
 
         positioners = [positioner for positioner in setupInfo.positioners.values()
                        if positioner.forScanning]
@@ -139,8 +128,8 @@
         # get list of number of axis steps
         n_steps_dx = [int(self.axis_length[i] / self.axis_step_size[i]) for i in range(axis_count_scan)]
         # get list of number of axis scan samples, for first two axes initially
-        n_scan_samples_dx = [int(round(n_steps_dx[i] * parameterDict['sequence_time'] * 1e6 / self.__timestep)) for i in range(1)]
-        n_scan_samples_dx.insert(0, 1)
+        n_scan_samples_dx = [int(parameterDict['sequence_time'] * 1e6 / self.__timestep)]
+        n_scan_samples_dx.append(int(round(n_steps_dx[0] * parameterDict['sequence_time'] * 1e6 / self.__timestep)))
         pixel_sizes = [parameterDict['axis_step_size'][i] for i in range(axis_count_scan)]
 
         # get list of d1 positions for each active axis
@@ -148,42 +137,37 @@
         for i in range(axis_count_scan):
             axis_positions.append(int(np.ceil(self.axis_length[i] / self.axis_step_size[i])))
 
-<<<<<<< HEAD
-        self.__settlingtime = self.__calc_settling_time(self.axis_length, self.axis_centerpos,
-                                                        self.axis_vel_max, self.axis_acc_max)
-=======
         # get parameter for which axes should be smooth
         self.__smooth_axis = [False if 'mock' in axis_name.lower() else True for axis_name in self.axis_devs_order]
->>>>>>> d7c87406
 
         # generate axis signals for all d axes
         pos = []  # list with all axis positions lists
         # d1 axis signal
         axis = 0
-        pos_temp, samples_d2_period = self.__generate_smooth_scan(parameterDict, self.axis_vel_max[0], self.axis_acc_max[0], n_steps_dx[1])
+        #smooth = False if 'mock' in self.axis_devs_order[axis].lower() else True
+        if self.__smooth_axis[axis]:
+            # calculate settling time to add to smooth axis
+            self.__settlingtime = self.__calc_settling_time(self.axis_length, self.axis_centerpos, self.axis_vel_max, self.axis_acc_max)
+            pos_temp, samples_d2_period = self.__generate_smooth_scan(parameterDict, self.axis_vel_max[axis], self.axis_acc_max[axis], n_steps_dx[axis+1])
+            samples_d2_period_read = samples_d2_period - 1
+        else:
+            pos_temp, _ = self.__generate_step_scan(axis, n_scan_samples_dx[axis], n_steps_dx[axis], self.__smooth_axis, v_max=self.axis_vel_max[axis], a_max=self.axis_acc_max[axis])
+            pos_temp = self.__generate_tiledstep_multid2(pos_temp, n_steps_dx[axis+1])
+            samples_d2_period = n_scan_samples_dx[axis+1]
+            samples_d2_period_read = samples_d2_period
         pos.append(pos_temp)
 
         # initiate pad length list
-<<<<<<< HEAD
-        pad_maxes = [0,0]
-=======
         #pad_prev_axes = []
->>>>>>> d7c87406
 
         # d2 axis signal
         if axis_count_scan > 1:
             axis = 1
-<<<<<<< HEAD
-            axis_reps = self.__get_axis_reps(pos[0], samples_d2_period, n_steps_dx[1])
-            smooth = False if 'mock' in self.axis_devs_order[axis].lower() else True
-            pos_temp = self.__generate_step_scan(axis, n_scan_samples_dx[axis], n_steps_dx[axis], self.axis_devs_order[axis], smooth, v_max=self.axis_vel_max[axis], a_max=self.axis_acc_max[axis], axis_reps=axis_reps)
-=======
             axis_reps = self.__get_axis_reps(pos[0], samples_d2_period, n_steps_dx[1], self.__smooth_axis[axis-1])
             pos_temp, pad_prev_axis = self.__generate_step_scan(axis, n_scan_samples_dx[axis], n_steps_dx[axis], self.__smooth_axis, v_max=self.axis_vel_max[axis], a_max=self.axis_acc_max[axis], axis_reps=axis_reps)
             if pad_prev_axis:
                 pos, _ = self.__zero_padding(pos, padlen_base=pad_prev_axis)
                 #pad_prev_axes.append(pad_prev_axis)
->>>>>>> d7c87406
             pos.append(pos_temp)
             n_scan_samples_dx.append(len(pos[0]))
 
@@ -191,18 +175,6 @@
         if axis_count_scan > 2:
             for axis in range(2, axis_count_scan):
                 pos, pad_max = self.__zero_padding(pos, padlen_base=[0,0])
-<<<<<<< HEAD
-                pad_maxes.append(pad_max)
-                pos = self.__repeat_dlower(pos, n_steps_dx[axis])
-                smooth = False if 'mock' in self.axis_devs_order[axis].lower() else True
-                pos_temp = self.__generate_step_scan(axis, n_scan_samples_dx[axis], n_steps_dx[axis], self.axis_devs_order[axis], smooth, v_max=self.axis_vel_max[axis], a_max=self.axis_acc_max[axis])
-                pos.append(pos_temp)
-                n_scan_samples_dx.append(len(pos[0]))
-
-        # pad all signals with zeros, for initial and final settling of galvos and safety start and end
-        axis_signals, pad_max = self.__zero_padding(pos, padlen_base=[int(round(self.__paddingtime_full / self.__timestep)),int(round(self.__paddingtime_full / self.__timestep))])
-        pad_maxes.append(pad_max)
-=======
                 pos = self.__repeat_dlower(pos, n_steps_dx[axis])
                 n_scan_samples_dx[-1] = n_scan_samples_dx[-1] + pad_max
                 pos_temp, pad_prev_axis = self.__generate_step_scan(axis, n_scan_samples_dx[axis], n_steps_dx[axis], self.__smooth_axis, v_max=self.axis_vel_max[axis], a_max=self.axis_acc_max[axis])
@@ -217,7 +189,6 @@
 
         # pad all signals with zeros, for initial and final settling of galvos and safety start and end
         axis_signals, pad_max = self.__zero_padding(pos, padlen_base=[int(round(self.__paddingtime_full / self.__timestep)),int(round(self.__paddingtime_full / self.__timestep))])
->>>>>>> d7c87406
 
         # add all signals to a signal dictionary
         sig_dict = {parameterDict['target_device'][i]: axis_signals[i] for i in range(axis_count_scan)}
@@ -225,6 +196,7 @@
         # create scan information dictionary scanInfoDict
         # with parameters that are important to relay to TTLCycleDesigner
         # and/or image acquisition managers (such as APDManager)
+        tot_scan_time = n_scan_samples_dx[-1] * self.__timestep * 1e-6
         scanInfoDict = {
             'axis_names': self.axis_devs_order,
             'img_dims': n_steps_dx,
@@ -239,15 +211,6 @@
             'scan_time_step': round(self.__timestep * 1e-6, ndigits=10),
             'dwell_time': parameterDict['sequence_time'],
             'phase_delay': parameterDict['phase_delay'],
-<<<<<<< HEAD
-            'scan_samples_d2_period': samples_d2_period - 1,
-            'padlens': pad_maxes
-        }
-        #'extra_laser_on': parameterDict['extra_laser_on']
-        #self._logger.debug(scanInfoDict)
-
-        self.__plot_curves(plot=False, signals=axis_signals)  # for debugging
-=======
             'scan_samples_d2_period': samples_d2_period_read,
             'tot_scan_time_s': tot_scan_time,
             'smooth_axes': self.__smooth_axis
@@ -256,30 +219,16 @@
         if self._debug_mode:
             self._logger.debug(scanInfoDict)
             self.__plot_curves(plot=True, signals=axis_signals)  # for debugging
->>>>>>> d7c87406
-
-        self._logger.info(f'Scanning curves generated, third dimension step time: {round(self.__timestep * 1e-6 * n_scan_samples_dx[2], ndigits=5)} s.')
+
+        self._logger.info(f'Scanning curves generated, third dimension step time: {round(self.__timestep * 1e-6 * n_scan_samples_dx[2], ndigits=5)} s, total scan time: {tot_scan_time} s.')
         return sig_dict, axis_positions, scanInfoDict
 
     def __calc_settling_time(self, axis_length, axis_centerpos, vel_max, acc_max):
-<<<<<<< HEAD
-        """ Calculate settling time based on first two axis parameters.
-        TODO: fix this to include all axes, as smooth axes can be in other positions?
-        """
-        t_initpos_vc_d2 = abs(axis_centerpos[1] - axis_length[1] / 2) / vel_max[1]
-        t_initpos_vc_d1 = abs(axis_centerpos[0] - axis_length[0] / 2) / vel_max[0]
-        t_acc_d2 = vel_max[1] / acc_max[1]
-        t_acc_d1 = vel_max[0] / acc_max[0]
-        t_initpos_d2 = t_initpos_vc_d2 + 2 * t_acc_d2
-        t_initpos_d1 = t_initpos_vc_d1 + 2 * t_acc_d1
-        settlingtime = self.__paddingtime_d3step + np.max([0, t_initpos_d2 - t_initpos_d1])
-=======
         """ Calculate settling time based on all axis parameters. """
         t_initpos_vc = [abs(axis_centerpos[i] - axis_length[i] / 2) / vel_max[i] for i in range(len(axis_length))]
         t_acc = [vel_max[i] / acc_max[i] for i in range(len(axis_length))]
         t_initpos = [t_initpos_vc[i] + 2 * t_acc[i] for i in range(len(axis_length)) if self.__smooth_axis[i]]
         settlingtime = self.__paddingtime_d3step + (np.max(t_initpos) - np.min(t_initpos))
->>>>>>> d7c87406
         return settlingtime
 
     def __generate_smooth_scan(self, parameterDict, v_max, a_max, n_d2):
@@ -293,31 +242,18 @@
         pos_ret = self.__add_start_end(pos, pos_fix, v_max, a_max)
         return pos_ret, n_eval
 
-    def __generate_step_scan(self, dim, len_axis, n_axis, axis_name, smooth, v_max=0, a_max=0, axis_reps=[0,0]):
+    def __generate_step_scan(self, dim, len_axis, n_axis, smooth_axis, v_max=0, a_max=0, axis_reps=[0,0]):
         """ Generate a step-function scanning curve, with smooth initial positioning or not. """
         l_scan = self.axis_length[dim]
         c_scan = self.axis_centerpos[dim]
+        pad_prev_axis = False
         # create linspace for axis positions
         positions = (np.linspace(l_scan / n_axis, l_scan, n_axis) -
                      l_scan / (n_axis * 2) - l_scan / 2 + c_scan)
-        if 'mock' in axis_name.lower():
-            positions = positions - positions[0]
-        if smooth:
+        
+        if smooth_axis[dim]:
             # generate the initial smooth positioning curve
             pos_init = self.__init_positioning(positions[0], v_max, a_max)
-<<<<<<< HEAD
-            # generate the final smooth positioning curve
-            pos_final = self.__final_positioning(positions[-1], v_max, a_max)
-        if dim==1: # and 'mock' not in axis_name.lower():
-            if 'mock' not in axis_name.lower():
-                axis_reps[0] = axis_reps[0] - len(pos_init)
-            pos_ret = np.repeat(positions, axis_reps)
-        else:
-            pos_ret = np.repeat(positions, len_axis)
-        if smooth:
-            pos_ret = np.concatenate((pos_init, pos_ret, pos_final))
-        return pos_ret
-=======
             self._samples_initpos.append(len(pos_init))
             # generate the final smooth positioning curve
             pos_final = self.__final_positioning(positions[-1], v_max, a_max)
@@ -349,7 +285,6 @@
 
         pos_ret 
         return pos_ret, pad_prev_axis
->>>>>>> d7c87406
 
     def __repeat_dlower(self, pos, n_steps_axis):
         """ Repeat the current positions, for all dimensions,
@@ -357,17 +292,9 @@
         pos_ret = [np.tile(pos_dim, n_steps_axis) for pos_dim in pos]
         return pos_ret
 
-    def __get_axis_reps(self, pos, samples_period, n_d2):
+    def __get_axis_reps(self, pos, samples_period, n_d2, smooth=True):
         """ Get reps for each step on d2 axis, by looking at the maximum and
         periods of the d1 axis """
-<<<<<<< HEAD
-        start_skip = self._samples_initpos + self._samples_settling + self._samples_startacc
-        end_skip = self._samples_finalpos
-        # get length of first d2 step
-        first_d2 = [np.argmax(pos[start_skip:-end_skip]) + start_skip]
-        # get length of all other d2 steps
-        rest_d2s = np.repeat(samples_period - 1, n_d2 - 1)
-=======
         if smooth:
             # get length of first d2 step
             start_skip = np.max(self._samples_initpos) + self._samples_settling + self._samples_startacc
@@ -380,7 +307,6 @@
             first_d2 = [samples_period]
             # get length of all other d2 steps
             rest_d2s = np.repeat(samples_period, n_d2 - 1)
->>>>>>> d7c87406
         # concatenate all repetition lengths
         return np.concatenate((first_d2, rest_d2s))
 
@@ -475,6 +401,10 @@
         # concatenate for number of d2 steps in scan
         pos_ret = np.tile(x_bpoly[:-1], n_d2 - 1)
         return pos_ret
+    
+    def __generate_tiledstep_multid2(self, pos, n_d2):
+        pos_ret = np.tile(pos, n_d2)
+        return pos_ret
 
     def __init_positioning(self, initpos, v_max, a_max):
         v_max = np.sign(initpos) * v_max
@@ -667,13 +597,11 @@
             plt.figure(1)
             plt.clf()
             for i, signal in enumerate(signals):
+                while np.max(signal) > 1:
+                    signal = np.divide(signal, 10)
                 plt.plot(signal - 0.01 * i)
                 target = self.axis_devs_order[i]
-<<<<<<< HEAD
-                self._logger.debug(f'Signal length {target}: {len(signal)}')
-=======
                 #self._logger.debug(f'Signal length {target}: {len(signal)}')
->>>>>>> d7c87406
             plt.show()
 
 # Copyright (C) 2020-2021 ImSwitch developers
