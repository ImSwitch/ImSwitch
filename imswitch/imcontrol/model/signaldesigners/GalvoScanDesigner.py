--- conflicted
+++ resolved
@@ -224,34 +224,11 @@
         return sig_dict, axis_positions, scanInfoDict
 
     def __calc_settling_time(self, axis_length, axis_centerpos, vel_max, acc_max):
-<<<<<<< HEAD
-        """ Calculate settling time based on first two axis parameters.
-        TODO: fix this to include all axes, as smooth axes can be in other positions?
-        """
-        print(f"axis_length: {axis_length}")
-        print(f"axis_centerpos: {axis_centerpos}")
-        print(f"vel_max: {vel_max}")
-        print(f"acc_max: {acc_max}")
-
-        # Check if the lists have at least two elements
-        if len(axis_length) < 2 or len(axis_centerpos) < 2 or len(vel_max) < 2:
-            raise ValueError("axis_length, axis_centerpos, and vel_max must have at least two elements")
-
-        t_initpos_vc_d2 = abs(axis_centerpos[1] - axis_length[1] / 2) / vel_max[1]
-        t_initpos_vc_d1 = abs(axis_centerpos[0] - axis_length[0] / 2) / vel_max[0]
-        t_initpos_vc = max(t_initpos_vc_d1, t_initpos_vc_d2)
-        t_acc_d2 = vel_max[1] / acc_max[1]
-        t_acc_d1 = vel_max[0] / acc_max[0]
-        t_initpos_d2 = t_initpos_vc_d2 + 2 * t_acc_d2
-        t_initpos_d1 = t_initpos_vc_d1 + 2 * t_acc_d1
-        settlingtime = self.__minsettlingtime + np.max([0, t_initpos_d2 - t_initpos_d1])
-=======
         """ Calculate settling time based on all axis parameters. """
         t_initpos_vc = [abs(axis_centerpos[i] - axis_length[i] / 2) / vel_max[i] for i in range(len(axis_length))]
         t_acc = [vel_max[i] / acc_max[i] for i in range(len(axis_length))]
         t_initpos = [t_initpos_vc[i] + 2 * t_acc[i] for i in range(len(axis_length)) if self.__smooth_axis[i]]
         settlingtime = self.__paddingtime_d3step + (np.max(t_initpos) - np.min(t_initpos))
->>>>>>> d7c87406
         return settlingtime
 
     def __generate_smooth_scan(self, parameterDict, v_max, a_max, n_d2):
