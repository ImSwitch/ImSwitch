from dataclasses import dataclass

from pyqtgraph.dockarea import Dock, DockArea
from qtpy import QtCore, QtWidgets

<<<<<<< HEAD
from imswitch.imcommon.view import PickDatasetsDialog
=======
from .PickSetupDialog import PickSetupDialog
from imswitch.imcontrol.view import guitools as guitools
>>>>>>> 916839e6
from . import widgets
from .PickSetupDialog import PickSetupDialog


class ImConMainView(QtWidgets.QMainWindow):
    sigLoadParamsFromHDF5 = QtCore.Signal()
    sigPickSetup = QtCore.Signal()
    sigClosing = QtCore.Signal()

    def __init__(self, options, viewSetupInfo, *args, **kwargs):
        super().__init__(*args, **kwargs)

        self.pickSetupDialog = PickSetupDialog(self)
        self.pickDatasetsDialog = PickDatasetsDialog(self, allowMultiSelect=False)

        # Widget factory
        self.factory = widgets.WidgetFactory(options)
        self.docks = {}
        self.widgets = {}
        self.shortcuts = {}

        # Menu Bar
        menuBar = self.menuBar()
        file = menuBar.addMenu('&File')
        tools = menuBar.addMenu('&Tools')
        self.shortcuts = menuBar.addMenu('&Shortcuts')

        self.loadParamsAction = QtWidgets.QAction('Load parameters from saved HDF5 file…', self)
        self.loadParamsAction.setShortcut('Ctrl+P')
        self.loadParamsAction.triggered.connect(self.sigLoadParamsFromHDF5)
        file.addAction(self.loadParamsAction)

        self.pickSetupAction = QtWidgets.QAction('Pick hardware setup…', self)
        self.pickSetupAction.triggered.connect(self.sigPickSetup)
        tools.addAction(self.pickSetupAction)

        # Window
        self.setWindowTitle('ImSwitch')

        self.cwidget = QtWidgets.QWidget()
        layout = QtWidgets.QHBoxLayout()
        self.cwidget.setLayout(layout)
        self.setCentralWidget(self.cwidget)

        # Dock area
        rightDockInfos = {
            'FocusLock': _DockInfo(name='Focus Lock', yPosition=0),
            'SLM': _DockInfo(name='SLM', yPosition=0),
            'Laser': _DockInfo(name='Laser Control', yPosition=0),
            'Positioner': _DockInfo(name='Positioner', yPosition=1),
            'Scan': _DockInfo(name='Scan', yPosition=2),
            'BeadRec': _DockInfo(name='Bead Rec', yPosition=3),
            'AlignmentLine': _DockInfo(name='Alignment Tool', yPosition=3),
            'AlignAverage': _DockInfo(name='Axial Alignment Tool', yPosition=3),
            'AlignXY': _DockInfo(name='Rotational Alignment Tool', yPosition=3),
            'ULenses': _DockInfo(name='uLenses Tool', yPosition=3),
            'FFT': _DockInfo(name='FFT Tool', yPosition=3)
        }
        leftDockInfos = {
            'Settings': _DockInfo(name='Detector Settings', yPosition=0),
            'View': _DockInfo(name='Image Controls', yPosition=1),
            'Recording': _DockInfo(name='Recording', yPosition=2),
            'Console': _DockInfo(name='Console', yPosition=3)
        }
        otherDockKeys = ['Image']
        allDockKeys = list(rightDockInfos.keys()) + list(leftDockInfos.keys()) + otherDockKeys

        dockArea = DockArea()
        enabledDockKeys = viewSetupInfo.availableWidgets
        if enabledDockKeys is False:
            enabledDockKeys = []
        elif enabledDockKeys is True:
            enabledDockKeys = allDockKeys

<<<<<<< HEAD
        prevRightDock = None
        prevRightDockYPosition = -1

        def addRightDock(widgetKey, dockInfo):
            nonlocal prevRightDock, prevRightDockYPosition
            self.docks[widgetKey] = Dock(dockInfo.name, size=(1, 1))
            self.widgets[widgetKey] = self.factory.createWidget(
                getattr(widgets, f'{widgetKey}Widget')
            )
            self.docks[widgetKey].addWidget(self.widgets[widgetKey])
            if prevRightDock is None:
                dockArea.addDock(self.docks[widgetKey])
            elif dockInfo.yPosition > prevRightDockYPosition:
                dockArea.addDock(self.docks[widgetKey], 'bottom', prevRightDock)
            else:
                dockArea.addDock(self.docks[widgetKey], 'above', prevRightDock)
            prevRightDock = self.docks[widgetKey]
            prevRightDockYPosition = dockInfo.yPosition

        for widgetKey, dockInfo in rightDocks.items():
            if widgetKey in enabledDockKeys:
                addRightDock(widgetKey, dockInfo)

=======
>>>>>>> 916839e6
        if 'Image' in enabledDockKeys:
            self.docks['Image'] = Dock('Image Display', size=(1, 1))
            self.widgets['Image'] = self.factory.createWidget(widgets.ImageWidget)
            self.docks['Image'].addWidget(self.widgets['Image'])
            self.factory.setArgument('napariViewer', self.widgets['Image'].napariViewer)

<<<<<<< HEAD
        prevLeftDock = None
        prevLeftDockYPosition = -1

        def addLeftDock(widgetKey, dockInfo):
            nonlocal prevLeftDock, prevLeftDockYPosition
            self.docks[widgetKey] = Dock(dockInfo.name, size=(1, 1))
            self.widgets[widgetKey] = self.factory.createWidget(
                getattr(widgets, f'{widgetKey}Widget')
            )
            self.docks[widgetKey].addWidget(self.widgets[widgetKey])
            if prevLeftDock is None:
                dockArea.addDock(self.docks[widgetKey], 'left')
            elif dockInfo.yPosition > prevLeftDockYPosition:
                dockArea.addDock(self.docks[widgetKey], 'bottom', prevLeftDock)
            else:
                dockArea.addDock(self.docks[widgetKey], 'above', prevLeftDock)
            prevLeftDock = self.docks[widgetKey]
            prevLeftDockYPosition = dockInfo.yPosition
=======
        rightDocks = self._addDocks(
            {k: v for k, v in rightDockInfos.items() if k in enabledDockKeys},
            dockArea, 'right'
        )

        if 'Image' in enabledDockKeys:
            dockArea.addDock(self.docks['Image'], 'left')
>>>>>>> 916839e6

        self._addDocks(
            {k: v for k, v in leftDockInfos.items() if k in enabledDockKeys},
            dockArea, 'left'
        )

        # Add dock area to layout
        layout.addWidget(dockArea)

        # Maximize window
        self.showMaximized()
        self.hide()  # Minimize time the window is displayed while loading multi module window

        # Adjust dock sizes (the window has to be maximized first for this to work properly)
        if 'Settings' in self.docks:
            self.docks['Settings'].setStretch(1, 10)
            self.docks['Settings'].container().setStretch(3, 1)
        if len(rightDocks) > 0:
            rightDocks[-1].setStretch(1, 10)
        if 'Image' in self.docks:
            self.docks['Image'].setStretch(10, 1)

    def showPickSetupDialogBlocking(self):
        result = self.pickSetupDialog.exec_()
        return result == QtWidgets.QDialog.Accepted

    def showPickDatasetsDialogBlocking(self):
        result = self.pickDatasetsDialog.exec_()
        return result == QtWidgets.QDialog.Accepted

    def closeEvent(self, event):
        self.sigClosing.emit()
        event.accept()

<<<<<<< HEAD
    def addShortcuts(self, shortcuts):
        for s in shortcuts.values():
            action = QtWidgets.QAction(s["name"], self)
            action.setShortcut(s["key"])
            action.triggered.connect(s["callback"])
            self.shortcuts.addAction(action)
=======
    def _addDocks(self, dockInfoDict, dockArea, position):
        docks = []

        prevDock = None
        prevDockYPosition = -1
        for widgetKey, dockInfo in dockInfoDict.items():
            self.widgets[widgetKey] = self.factory.createWidget(
                getattr(widgets, f'{widgetKey}Widget')
            )
            self.docks[widgetKey] = Dock(dockInfo.name, size=(1, 1))
            self.docks[widgetKey].addWidget(self.widgets[widgetKey])
            if prevDock is None:
                dockArea.addDock(self.docks[widgetKey], position)
            elif dockInfo.yPosition > prevDockYPosition:
                dockArea.addDock(self.docks[widgetKey], 'bottom', prevDock)
            else:
                dockArea.addDock(self.docks[widgetKey], 'above', prevDock)
            prevDock = self.docks[widgetKey]
            prevDockYPosition = dockInfo.yPosition
            docks.append(prevDock)

        return docks
>>>>>>> 916839e6


@dataclass
class _DockInfo:
    name: str
    yPosition: int


# Copyright (C) 2020, 2021 TestaLab
# This file is part of ImSwitch.
#
# ImSwitch is free software: you can redistribute it and/or modify
# it under the terms of the GNU General Public License as published by
# the Free Software Foundation, either version 3 of the License, or
# (at your option) any later version.
#
# ImSwitch is distributed in the hope that it will be useful,
# but WITHOUT ANY WARRANTY; without even the implied warranty of
# MERCHANTABILITY or FITNESS FOR A PARTICULAR PURPOSE.  See the
# GNU General Public License for more details.
#
# You should have received a copy of the GNU General Public License
# along with this program.  If not, see <https://www.gnu.org/licenses/>.<|MERGE_RESOLUTION|>--- conflicted
+++ resolved
@@ -3,12 +3,7 @@
 from pyqtgraph.dockarea import Dock, DockArea
 from qtpy import QtCore, QtWidgets
 
-<<<<<<< HEAD
 from imswitch.imcommon.view import PickDatasetsDialog
-=======
-from .PickSetupDialog import PickSetupDialog
-from imswitch.imcontrol.view import guitools as guitools
->>>>>>> 916839e6
 from . import widgets
 from .PickSetupDialog import PickSetupDialog
 
@@ -83,58 +78,12 @@
         elif enabledDockKeys is True:
             enabledDockKeys = allDockKeys
 
-<<<<<<< HEAD
-        prevRightDock = None
-        prevRightDockYPosition = -1
-
-        def addRightDock(widgetKey, dockInfo):
-            nonlocal prevRightDock, prevRightDockYPosition
-            self.docks[widgetKey] = Dock(dockInfo.name, size=(1, 1))
-            self.widgets[widgetKey] = self.factory.createWidget(
-                getattr(widgets, f'{widgetKey}Widget')
-            )
-            self.docks[widgetKey].addWidget(self.widgets[widgetKey])
-            if prevRightDock is None:
-                dockArea.addDock(self.docks[widgetKey])
-            elif dockInfo.yPosition > prevRightDockYPosition:
-                dockArea.addDock(self.docks[widgetKey], 'bottom', prevRightDock)
-            else:
-                dockArea.addDock(self.docks[widgetKey], 'above', prevRightDock)
-            prevRightDock = self.docks[widgetKey]
-            prevRightDockYPosition = dockInfo.yPosition
-
-        for widgetKey, dockInfo in rightDocks.items():
-            if widgetKey in enabledDockKeys:
-                addRightDock(widgetKey, dockInfo)
-
-=======
->>>>>>> 916839e6
         if 'Image' in enabledDockKeys:
             self.docks['Image'] = Dock('Image Display', size=(1, 1))
             self.widgets['Image'] = self.factory.createWidget(widgets.ImageWidget)
             self.docks['Image'].addWidget(self.widgets['Image'])
             self.factory.setArgument('napariViewer', self.widgets['Image'].napariViewer)
 
-<<<<<<< HEAD
-        prevLeftDock = None
-        prevLeftDockYPosition = -1
-
-        def addLeftDock(widgetKey, dockInfo):
-            nonlocal prevLeftDock, prevLeftDockYPosition
-            self.docks[widgetKey] = Dock(dockInfo.name, size=(1, 1))
-            self.widgets[widgetKey] = self.factory.createWidget(
-                getattr(widgets, f'{widgetKey}Widget')
-            )
-            self.docks[widgetKey].addWidget(self.widgets[widgetKey])
-            if prevLeftDock is None:
-                dockArea.addDock(self.docks[widgetKey], 'left')
-            elif dockInfo.yPosition > prevLeftDockYPosition:
-                dockArea.addDock(self.docks[widgetKey], 'bottom', prevLeftDock)
-            else:
-                dockArea.addDock(self.docks[widgetKey], 'above', prevLeftDock)
-            prevLeftDock = self.docks[widgetKey]
-            prevLeftDockYPosition = dockInfo.yPosition
-=======
         rightDocks = self._addDocks(
             {k: v for k, v in rightDockInfos.items() if k in enabledDockKeys},
             dockArea, 'right'
@@ -142,7 +91,6 @@
 
         if 'Image' in enabledDockKeys:
             dockArea.addDock(self.docks['Image'], 'left')
->>>>>>> 916839e6
 
         self._addDocks(
             {k: v for k, v in leftDockInfos.items() if k in enabledDockKeys},
@@ -165,6 +113,13 @@
         if 'Image' in self.docks:
             self.docks['Image'].setStretch(10, 1)
 
+    def addShortcuts(self, shortcuts):
+        for s in shortcuts.values():
+            action = QtWidgets.QAction(s["name"], self)
+            action.setShortcut(s["key"])
+            action.triggered.connect(s["callback"])
+            self.shortcuts.addAction(action)
+
     def showPickSetupDialogBlocking(self):
         result = self.pickSetupDialog.exec_()
         return result == QtWidgets.QDialog.Accepted
@@ -177,14 +132,6 @@
         self.sigClosing.emit()
         event.accept()
 
-<<<<<<< HEAD
-    def addShortcuts(self, shortcuts):
-        for s in shortcuts.values():
-            action = QtWidgets.QAction(s["name"], self)
-            action.setShortcut(s["key"])
-            action.triggered.connect(s["callback"])
-            self.shortcuts.addAction(action)
-=======
     def _addDocks(self, dockInfoDict, dockArea, position):
         docks = []
 
@@ -207,7 +154,6 @@
             docks.append(prevDock)
 
         return docks
->>>>>>> 916839e6
 
 
 @dataclass
