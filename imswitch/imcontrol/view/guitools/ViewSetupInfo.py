--- conflicted
+++ resolved
@@ -18,27 +18,6 @@
 
 
 @dataclass(frozen=True)
-<<<<<<< HEAD
-class WidgetAvailabilityInfo:
-    AlignWidgetXY: bool = False
-    AlignWidgetAverage: bool = False
-    AlignmentLineWidget: bool = False
-    BeadRecWidget: bool = False
-    FFTWidget: bool = False
-    ULensesWidget: bool = False
-    SLMWidget: bool = False
-    FocusLockWidget: bool = False
-    MotCorrWidget: bool = False
-
-
-@dataclass(frozen=True)
-class WidgetLayoutInfo:
-    lasersAndAlignmentInSingleDock: bool = False
-
-
-@dataclass(frozen=True)
-=======
->>>>>>> f4f01f2e
 class ViewSetupInfo(SetupInfo):
     # additional ROIs available to select in detector settings
     rois: Dict[str, ROIInfo] = field(default_factory=dict)
