--- conflicted
+++ resolved
@@ -10,11 +10,7 @@
 
     sigStepUpClicked = QtCore.Signal(str, str)    # (positionerName, axis)
     sigStepDownClicked = QtCore.Signal(str, str)  # (positionerName, axis)
-<<<<<<< HEAD
-    sigCalibrationCalled = QtCore.Signal(str)    # (positionerName)
-=======
     sigsetSpeedClicked = QtCore.Signal()  # (speed)
->>>>>>> bfe37384
 
     def __init__(self, *args, **kwargs):
         super().__init__(*args, **kwargs)
