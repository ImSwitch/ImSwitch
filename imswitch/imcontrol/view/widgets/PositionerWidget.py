--- conflicted
+++ resolved
@@ -49,22 +49,6 @@
             self.pars['DownButton' + parNameSuffix].clicked.connect(
                 lambda *args, axis=axis: self.sigStepDownClicked.emit(positionerName, axis)
             )
-<<<<<<< HEAD
-            
-        self.pars['Speed'] = QtWidgets.QLabel(f'<strong>{0:.2f} µm</strong>')
-        self.pars['Speed'].setTextFormat(QtCore.Qt.RichText)
-        self.pars['ButtonSpeedEnter'] = guitools.BetterPushButton('Enter')
-        self.pars['SpeedEdit'] = QtWidgets.QLineEdit('1000')
-        self.pars['SpeedUnit'] = QtWidgets.QLabel(' µm/s')
-
-        self.grid.addWidget(QtWidgets.QLabel('Speed'), 0, 9)
-        self.grid.addWidget(self.pars['SpeedEdit'], 0, 10)
-        self.grid.addWidget(self.pars['SpeedUnit'], 0, 11)
-        self.grid.addWidget(self.pars['ButtonSpeedEnter'], 0, 12)
-        self.pars['ButtonSpeedEnter'].clicked.connect(
-            lambda *args: self.sigsetSpeedClicked.emit()
-        )
-=======
         if speed:
             self.pars['Speed'] = QtWidgets.QLabel(f'<strong>{0:.2f} µm/s</strong>')
             self.pars['Speed'].setTextFormat(QtCore.Qt.RichText)
@@ -81,7 +65,6 @@
                 lambda *args: self.sigsetSpeedClicked.emit()
             )
             self.numPositioners += 1
->>>>>>> bd66eeed
 
     def getStepSize(self, positionerName, axis):
         """ Returns the step size of the specified positioner axis in
