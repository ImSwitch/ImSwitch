--- conflicted
+++ resolved
@@ -67,19 +67,10 @@
     def getTTLIncluded(self, deviceName):
         pass
 
-<<<<<<< HEAD
+    @abstractmethod
     def setScanMode(self):
         pass
 
-    def setContLaserMode(self):
-        pass
-
-=======
-    @abstractmethod
-    def setScanMode(self):
-        pass
-
->>>>>>> d8d63f07
     def repeatEnabled(self):
         return self.repeatBox.isChecked()
 
