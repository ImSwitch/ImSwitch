from qtpy import QtCore, QtWidgets
import numpy as np
import pyqtgraph as pg
import time

from imswitch.imcontrol.view import guitools as guitools
from .basewidgets import NapariHybridWidget
from typing import List
import matplotlib as mpl
from matplotlib.backends.backend_qt5agg import FigureCanvasQTAgg as FigureCanvas
from matplotlib.figure import Figure


class ScanWidgetOpt(NapariHybridWidget):
    """ Widget controlling OPT experiments where a rotation stage is triggered
    """

    sigRotStepDone = QtCore.Signal()
    sigRunScanClicked = QtCore.Signal()
    # sigSetImage = QtCore.Signal()

    def __post_init__(self, *args, **kwargs):
        self.grid = QtWidgets.QGridLayout()
        self.setLayout(self.grid)
        self.scanPar = {}
        self.enabled = True
        self.layer = None
        
        self.scanPar['GetHotPixels'] = guitools.BetterPushButton('Hot Pixels')

        self.scanPar['HotPixelsStdEdit'] = QtWidgets.QDoubleSpinBox()
        self.scanPar['HotPixelsStdEdit'].setRange(1, 100)  # step 1 by default
        self.scanPar['HotPixelsStdEdit'].setValue(5)
        self.scanPar['HotPixelsStdEdit'].setDecimals(1)
        self.scanPar['HotPixelsStdEdit'].setToolTip(
            'Hot pixel is identified as counts > mean + STD.',
            )
        self.scanPar['HotPixelsStdLabel'] = QtWidgets.QLabel('STD cutoff')

        self.scanPar['AveragesEdit'] = QtWidgets.QSpinBox()
        self.scanPar['AveragesEdit'].setRange(1, 1000)  # step is 1 by default
        self.scanPar['AveragesEdit'].setValue(30)
        self.scanPar['AveragesEdit'].setToolTip(
            'Average N frames for Hot pixels aquistion.',
            )
        self.scanPar['AveragesLabel'] = QtWidgets.QLabel('Averages')

        self.scanPar['HotPixelCount'] = QtWidgets.QLabel(f'Count: {0:d}')
        self.scanPar['HotPixelMean'] = QtWidgets.QLabel(f'Hot mean: {0:.2f}')
        self.scanPar['NonHotPixelMean'] = QtWidgets.QLabel(
            f'Non-hot mean: {0:.2f}',
            )

        # darkfield
        self.scanPar['GetDark'] = guitools.BetterPushButton('Dark-field')
        self.scanPar['DarkMean'] = QtWidgets.QLabel(f'Dark mean: {0:.2f}')
        self.scanPar['DarkStd'] = QtWidgets.QLabel(f'Dark STD: {0:.2f}')

        # brightfield
        self.scanPar['GetFlat'] = guitools.BetterPushButton('Bright-field')
        self.scanPar['FlatMean'] = QtWidgets.QLabel(f'Flat mean: {0:.2f}')
        self.scanPar['FlatStd'] = QtWidgets.QLabel(f'Flat STD: {0:.2f}')

        # OPT
        self.scanPar['RotStepsLabel'] = QtWidgets.QLabel('OPT rot. steps')
        self.scanPar['OptStepsEdit'] = QtWidgets.QSpinBox()
        self.scanPar['OptStepsEdit'].setRange(2, 10000)  # step is 1 by default
        self.scanPar['OptStepsEdit'].setValue(200)
        self.scanPar['OptStepsEdit'].setToolTip(
            'Steps taken per revolution of OPT scan',
            )
        self.scanPar['CurrentStepLabel'] = QtWidgets.QLabel(
            f'Current Step: -/{self.getOptSteps()}')

        self.scanPar['Rotator'] = QtWidgets.QComboBox()
        self.scanPar['RotatorLabel'] = QtWidgets.QLabel('Rotator')
        self.scanPar['StepsPerRevLabel'] = QtWidgets.QLabel(f'{0:d} steps/rev')

        self.scanPar['LiveReconButton'] = QtWidgets.QCheckBox(
            'Live reconstruction',
            )
        self.scanPar['LiveReconButton'].setCheckable(True)
        self.scanPar['LiveReconIdxEdit'] = QtWidgets.QSpinBox()
        self.scanPar['LiveReconIdxEdit'].setRange(0, 10000)  # step 1 by default
        self.scanPar['LiveReconIdxEdit'].setValue(200)
        self.scanPar['LiveReconIdxEdit'].setToolTip(
            'Line px of the camera to reconstruct live via FBP',
            )
        self.scanPar['LiveReconIdxLabel'] = QtWidgets.QLabel('Recon Idx')
        self.scanPar['CurrentReconStepLabel'] = QtWidgets.QLabel(
            f'Current Recon: -/{self.getOptSteps()}',
            )

        self.scanPar['MockOpt'] = QtWidgets.QCheckBox(
            'Demo experiment',
            )
        self.scanPar['MockOpt'].setCheckable(True)

        # Start and Stop buttons
        self.scanPar['StartButton'] = QtWidgets.QPushButton('Start')
        self.scanPar['StopButton'] = QtWidgets.QPushButton('Stop')
        self.scanPar['PlotReportButton'] = QtWidgets.QPushButton('Report')
        self.scanPar['SaveButton'] = QtWidgets.QCheckBox('Save')
        self.scanPar['SaveButton'].setCheckable(True)
        self.scanPar['noRamButton'] = QtWidgets.QCheckBox('no RAM')
        self.scanPar['noRamButton'].setCheckable(True)

        self.liveReconPlot = pg.ImageView()
        self.intensityPlot = pg.PlotWidget()

        # tab for plots
        self.tabs = QtWidgets.QTabWidget()
        self.tabRecon = QtWidgets.QWidget()
        self.grid2 = QtWidgets.QGridLayout()
        self.tabRecon.setLayout(self.grid2)
        self.grid2.addWidget(self.liveReconPlot, 0, 0)

        self.tabInt = QtWidgets.QWidget()
        self.grid3 = QtWidgets.QGridLayout()
        self.tabInt.setLayout(self.grid3)
        self.grid3.addWidget(self.intensityPlot)

        # Add tabs
        self.tabs.addTab(self.tabRecon, "Recon")
        self.tabs.addTab(self.tabInt, "Intensity")

        currentRow = 0
        # corrections
        self.grid.addWidget(QtWidgets.QLabel('<strong>Corrections:</strong>'),
                            currentRow, 0)
        self.grid.addWidget(self.scanPar['AveragesEdit'], currentRow, 1)
        self.grid.addWidget(self.scanPar['AveragesLabel'], currentRow, 2)

        currentRow += 1

        self.grid.addWidget(self.scanPar['GetHotPixels'], currentRow, 0)
        self.grid.addWidget(self.scanPar['HotPixelsStdEdit'], currentRow, 1)
        self.grid.addWidget(self.scanPar['HotPixelsStdLabel'], currentRow, 2)

        currentRow += 1

        self.grid.addWidget(self.scanPar['HotPixelCount'], currentRow, 0)
        self.grid.addWidget(self.scanPar['HotPixelMean'], currentRow, 1)
        self.grid.addWidget(self.scanPar['NonHotPixelMean'], currentRow, 2)

        currentRow += 1

        self.grid.addWidget(self.scanPar['GetDark'], currentRow, 0)
        self.grid.addWidget(self.scanPar['DarkMean'], currentRow, 1)
        self.grid.addWidget(self.scanPar['DarkStd'], currentRow, 2)

        currentRow += 1

        self.grid.addWidget(self.scanPar['GetFlat'], currentRow, 0)
        self.grid.addWidget(self.scanPar['FlatMean'], currentRow, 1)
        self.grid.addWidget(self.scanPar['FlatStd'], currentRow, 2)

        # OPT settings
        currentRow += 1
        self.grid.addWidget(self.scanPar['RotatorLabel'], currentRow, 0)
        self.grid.addWidget(self.scanPar['Rotator'], currentRow, 1)
        self.grid.addWidget(self.scanPar['StepsPerRevLabel'], currentRow, 2)

        currentRow += 1

        self.grid.addWidget(self.scanPar['RotStepsLabel'], currentRow, 0)
        self.grid.addWidget(self.scanPar['OptStepsEdit'], currentRow, 1)
        self.grid.addWidget(self.scanPar['MockOpt'], currentRow, 2)

        currentRow += 1

        self.grid.addWidget(self.scanPar['LiveReconButton'], currentRow, 0)
        self.grid.addWidget(self.scanPar['LiveReconIdxEdit'], currentRow, 1)
        self.grid.addWidget(self.scanPar['LiveReconIdxLabel'], currentRow, 2)

        currentRow += 1

        self.grid.addWidget(self.scanPar['CurrentStepLabel'], currentRow, 0)
        # self.grid.addWidget(self.scanPar['CurrentReconStepLabel'], currentRow, 1)
        self.grid.addWidget(self.scanPar['SaveButton'], currentRow, 1)
        self.grid.addWidget(self.scanPar['noRamButton'], currentRow, 2)
        currentRow += 1

        # Start and Stop buttons
        self.grid.addWidget(self.scanPar['StartButton'], currentRow, 0)
        self.grid.addWidget(self.scanPar['StopButton'], currentRow, 1)
        self.grid.addWidget(self.scanPar['PlotReportButton'], currentRow, 2)

        currentRow += 1
        self.grid.addWidget(self.tabs, currentRow, 0, 1, -1)

    def getRotatorIdx(self):
        """Returns currently selected rotator for the OPT
        """
        return self.scanPar['Rotator'].currentIndex()

    def getOptSteps(self) -> int:
        """ Returns the user-input number of OPTsteps. """
        return self.scanPar['OptStepsEdit'].value()

    def setOptSteps(self, value: int) -> None:
        """ Setter for number for OPT steps. """
        self.scanPar['OptStepsEdit'].setValue(value)

    def getHotStd(self) -> float:
        """ Returns the user-input STD cutoff for the hot pixel correction. """
        return self.scanPar['HotPixelsStdEdit'].value()

    def getAverages(self) -> int:
        """ Returns the user-input number of averages for the
        hot pixel correction.
        """
        return self.scanPar['AveragesEdit'].value()

    def getLiveReconIdx(self) -> int:
        return self.scanPar['LiveReconIdxEdit'].value()

    def setLiveReconIdx(self, value: int) -> None:
        self.scanPar['LiveReconIdxEdit'].setValue(int(value))

    def updateHotPixelCount(self, count):
        self.scanPar['HotPixelCount'].setText(f'Count: {count:d}')

    def updateHotPixelMean(self, value):
        self.scanPar['HotPixelMean'].setText(f'Hot mean: {value:.3f}')

    def updateNonHotPixelMean(self, value):
        self.scanPar['NonHotPixelMean'].setText(f'Non-hot mean: {value:.3f}')

    def updateDarkMean(self, value):
        self.scanPar['DarkMean'].setText(f'Dark mean: {value:.2f}')

    def updateDarkStd(self, value):
        self.scanPar['DarkStd'].setText(f'Dark STD: {value:.2f}')

    def updateFlatMean(self, value):
        self.scanPar['FlatMean'].setText(f'Flat mean: {value:.2f}')

    def updateFlatStd(self, value):
        self.scanPar['FlatStd'].setText(f'Flat STD: {value:.2f}')

    def updateCurrentStep(self, value='-'):
        self.scanPar['CurrentStepLabel'].setText(
            f'Current Step: {value}/{self.getOptSteps()}'
        )

    def updateCurrentReconStep(self, value='-'):
        self.scanPar['CurrentReconStepLabel'].setText(
            f'Current Recon: {value}/{self.getOptSteps()}'
        )

    def setRotStepEnable(self, enabled):
        """ For inactivating during scanning when ActivateButton pressed
        and waiting for a scan. When scan finishes, enable again. """
        self.scanPar['OptStepsEdit'].setEnabled(enabled)

    def setImage(self, im, colormap="gray", name="",
                 pixelsize=(1, 20, 20), translation=(0, 0, 0), step=0):
        print('step', step)
        if len(im.shape) == 2:
            print('2D image supposedly', im.shape)
            translation = (translation[0], translation[1])

        if self.layer is None or name not in self.viewer.layers:
            self.layer = self.viewer.add_image(im, rgb=False,
                                               colormap=colormap,
                                               scale=pixelsize,
                                               translate=translation,
                                               name=name,
                                               blending='translucent')
        self.layer.data = im
        self.layer.contrast_limits = (np.min(im), np.max(im))
        time.sleep(0.2)
        try:
            self.viewer.dims.current_step = (step, im.shape[1], im.shape[2])
        except Exception as e:
            print('Except from dims', e)

    def clearStabilityPlot(self) -> None:
        self.intensityPlot.clear()

    def updateStabilityPlot(self, steps: list, intensity: List[list]):
        self.intensityPlot.clear()
        self.intensityPlot.addLegend()

        colors = ['w', 'r', 'g', 'b']
        labels = ['UL', 'UR', 'LL', 'LR']
        for i in range(4):
            self.intensityPlot.plot(
                steps,
                intensity[i],
                name=labels[i],
                pen=pg.mkPen(colors[i], width=1.5),
            )

<<<<<<< HEAD
    def plotReport(self, report):
        self.SW = SecondWindow(report)
        self.SW.resize(1500, 700)
        self.SW.show()
=======
    def plotReport(self, report: dict) -> None:
        """ Opens a secondary dialog displaying the experiment timing
        statistics.

        Args:
            report (dict): report collected from controller.
        """
        self.plotDialog = PlotDialog(self, report)
        self.plotDialog.resize(1500, 700)
        self.plotDialog.show()
>>>>>>> f733b3fb

    def requestOptStepsConfirmation(self):
        text = "Steps per/rev should be divisable by number of OPT steps. \
                You can continue by casting the steps on integers and risk \
                imprecise measured angles. Or cancel scan."
        return guitools.askYesNoQuestion(self, "Motor steps not integer values.", " ".join(text.split()))

    def requestMockConfirmation(self):
        text = "A mock experiment with synthetic generated data has been requested. Confirm?"
        return guitools.askYesNoQuestion(self, "Mock OPT is about to run.", " ".join(text.split()))


class PlotDialog(QtWidgets.QDialog):
    """Create a pop-up widget with the OPT time execution
    statistical plots. Timings are collected during the last run
    OPT scan. The plots show the relevant statistics spent 
    on particular tasks during the overall experiment,
    as well as per OPT step.
    """
    def __init__(self, parent, report: dict) -> None:
        super(PlotDialog, self).__init__(parent)
        self.mainWidget = QtWidgets.QWidget()
        layout = QtWidgets.QVBoxLayout(self.mainWidget)
        canvas = ReportCanvas(report, self.mainWidget, width=300, height=300)
        layout.addWidget(canvas)
        self.setLayout(layout)


class ReportCanvas(FigureCanvas):
    def __init__(self, report, parent=None, width=300, height=300):
        """ Plot of the report

        Args:
            report (dict): report data dictionary
            parent (_type_, optional): parent class. Defaults to None.
            width (int, optional): width of the plot in pixels. Defaults to 300.
            height (int, optional): height of the plot in pixels. Defaults to 300.
        """
        fig = Figure(figsize=(width, height))
        self.ax1 = fig.add_subplot(131)
        self.ax2 = fig.add_subplot(132)
        self.ax3 = fig.add_subplot(133)

        self.createFigure(report)

        FigureCanvas.__init__(self, fig)
        self.setParent(parent)

        FigureCanvas.setSizePolicy(self,
                                   QtWidgets.QSizePolicy.Expanding,
                                   QtWidgets.QSizePolicy.Expanding)
        FigureCanvas.updateGeometry(self)

    def createFigure(self, report: dict) -> None:
        """Create report plot.

        Args:
            report (dict): report dictionary.
        """
        keys = report.keys()
        mean, std, percTime, tseries = [], [], [], []
        my_cmap = mpl.colormaps.get_cmap("viridis")
        colors = my_cmap(np.linspace(0, 1, len(keys)))

        # sort timestamps by keys which belong to certain acquisition steps
        for key, value in report.items():
            if key == "start" or key == "end":
                continue
            percTime.append(value['PercTime'])
            mean.append(value['Mean'])
            std.append(value['STD'])
            tseries.append(value['Tseries'])

        # add plot 1
        self.ax1.bar(keys, percTime, color=colors)

        # add plot 2
        self.ax1.set_ylabel('Percentage of Total exp. time [%]')
        self.ax2.bar(keys, mean, color=colors,
                     yerr=std, align='center',
                     ecolor='black', capsize=10)
        self.ax2.set_ylabel('Mean time per operation [s]')

        # add plot 3
        for i, k in enumerate(keys):
            self.ax3.plot(tseries[i][:, 0], tseries[i][:, 1], 'o', label=k)
        self.ax3.set_yscale('log')
        self.ax3.set_ylabel('duration [s]')
        self.ax3.legend()


# Copyright (C) 2020-2022 ImSwitch developers
# This file is part of ImSwitch.
#
# ImSwitch is free software: you can redistribute it and/or modify
# it under the terms of the GNU General Public License as published by
# the Free Software Foundation, either version 3 of the License, or
# (at your option) any later version.
#
# ImSwitch is distributed in the hope that it will be useful,
# but WITHOUT ANY WARRANTY; without even the implied warranty of
# MERCHANTABILITY or FITNESS FOR A PARTICULAR PURPOSE.  See the
# GNU General Public License for more details.
#
# You should have received a copy of the GNU General Public License
# along with this program.  If not, see <https://www.gnu.org/licenses/>.<|MERGE_RESOLUTION|>--- conflicted
+++ resolved
@@ -293,12 +293,6 @@
                 pen=pg.mkPen(colors[i], width=1.5),
             )
 
-<<<<<<< HEAD
-    def plotReport(self, report):
-        self.SW = SecondWindow(report)
-        self.SW.resize(1500, 700)
-        self.SW.show()
-=======
     def plotReport(self, report: dict) -> None:
         """ Opens a secondary dialog displaying the experiment timing
         statistics.
@@ -309,7 +303,6 @@
         self.plotDialog = PlotDialog(self, report)
         self.plotDialog.resize(1500, 700)
         self.plotDialog.show()
->>>>>>> f733b3fb
 
     def requestOptStepsConfirmation(self):
         text = "Steps per/rev should be divisable by number of OPT steps. \
