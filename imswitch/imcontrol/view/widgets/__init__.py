<<<<<<< HEAD
from imswitch import IS_HEADLESS
import warnings

if not IS_HEADLESS:
    from .AlignAverageWidget import AlignAverageWidget
    from .AlignmentLineWidget import AlignmentLineWidget
    from .AlignXYWidget import AlignXYWidget
    from .AutofocusWidget import AutofocusWidget
    from .basewidgets import WidgetFactory
    from .BeadRecWidget import BeadRecWidget
    from .ConsoleWidget import ConsoleWidget
    from .EtSTEDWidget import EtSTEDWidget
    from .FFTWidget import FFTWidget
    from .HoloWidget import HoloWidget
    from .JoystickWidget import JoystickWidget
    from .HistogrammWidget import HistogrammWidget
    from .STORMReconWidget import STORMReconWidget
    from .HoliSheetWidget import HoliSheetWidget
    from .FlowStopWidget import FlowStopWidget

    from .ObjectiveRevolverWidget import ObjectiveRevolverWidget
    from .TemperatureWidget import TemperatureWidget
    from .LEDMatrixWidget import LEDMatrixWidget
    from .WellPlateWidget import WellPlateWidget
    from .FocusLockWidget import FocusLockWidget
    from .FOVLockWidget import FOVLockWidget
    from .ImageWidget import ImageWidget
    from .LaserWidget import LaserWidget
    from .MotCorrWidget import MotCorrWidget
    from .LEDWidget import LEDWidget
    from .PositionerWidget import PositionerWidget
    from .StandaPositionerWidget import StandaPositionerWidget
    from .StandaStageWidget import StandaStageWidget
    from .RecordingWidget import RecordingWidget
    from .SLMWidget import SLMWidget
    from .ScanWidgetBase import ScanWidgetBase
    from .ScanWidgetMoNaLISA import ScanWidgetMoNaLISA
    from .ScanWidgetPointScan import ScanWidgetPointScan
    from .RotationScanWidget import RotationScanWidget
    from .RotatorWidget import RotatorWidget
    from .UC2ConfigWidget import UC2ConfigWidget
    from .SIMWidget import SIMWidget
    from .DPCWidget import DPCWidget
    from .MCTWidget import MCTWidget
    from .ROIScanWidget import ROIScanWidget
    from .LightsheetWidget import LightsheetWidget
    from .WebRTCWidget import WebRTCWidget
    from .MockXXWidget import MockXXWidget
    from .JetsonNanoWidget import JetsonNanoWidget
    from .HistoScanWidget import HistoScanWidget
    from .FlatfieldWidget import FlatfieldWidget
    from .PixelCalibrationWidget import PixelCalibrationWidget
    from .SquidStageScanWidget import SquidStageScanWidget
    from .ISMWidget import ISMWidget
    from .SettingsWidget import SettingsWidget
    from .SLMWidget import SLMWidget
    from .TilingWidget import TilingWidget
    from .basewidgets import WidgetFactory
    from .ULensesWidget import ULensesWidget
    from .ViewWidget import ViewWidget
    from .WatcherWidget import WatcherWidget
    try:
        from .HyphaWidget import HyphaWidget
    except ModuleNotFoundError:
        warnings.warn("HyphaWidget not available; please install imjoy-rpc module")
=======
from .AlignAverageWidget import AlignAverageWidget
from .AlignmentLineWidget import AlignmentLineWidget
from .AlignOptWidget import AlignOptWidget
from .AlignXYWidget import AlignXYWidget
from .AutofocusWidget import AutofocusWidget
from .basewidgets import WidgetFactory
from .BeadRecWidget import BeadRecWidget
from .ConsoleWidget import ConsoleWidget
from .EtSTEDWidget import EtSTEDWidget
from .FFTWidget import FFTWidget
from .FocusLockWidget import FocusLockWidget
from .ImageWidget import ImageWidget
from .LaserWidget import LaserWidget
from .MotCorrWidget import MotCorrWidget
from .OptWidget import OptWidget
from .PositionerWidget import PositionerWidget
from .RecordingWidget import RecordingWidget
from .RotationScanWidget import RotationScanWidget
from .RotatorWidget import RotatorWidget
from .SLMWidget import SLMWidget
from .ScanWidgetBase import ScanWidgetBase
from .ScanWidgetMoNaLISA import ScanWidgetMoNaLISA
from .ScanWidgetPointScan import ScanWidgetPointScan
from .SettingsWidget import SettingsWidget
from .SLMWidget import SLMWidget
from .TilingWidget import TilingWidget
from .ULensesWidget import ULensesWidget
from .ViewWidget import ViewWidget
from .WatcherWidget import WatcherWidget
>>>>>>> ab5fa9b0
<|MERGE_RESOLUTION|>--- conflicted
+++ resolved
@@ -1,8 +1,8 @@
-<<<<<<< HEAD
 from imswitch import IS_HEADLESS
 import warnings
 
 if not IS_HEADLESS:
+    from .AlignOptWidget import AlignOptWidget
     from .AlignAverageWidget import AlignAverageWidget
     from .AlignmentLineWidget import AlignmentLineWidget
     from .AlignXYWidget import AlignXYWidget
@@ -63,35 +63,4 @@
     try:
         from .HyphaWidget import HyphaWidget
     except ModuleNotFoundError:
-        warnings.warn("HyphaWidget not available; please install imjoy-rpc module")
-=======
-from .AlignAverageWidget import AlignAverageWidget
-from .AlignmentLineWidget import AlignmentLineWidget
-from .AlignOptWidget import AlignOptWidget
-from .AlignXYWidget import AlignXYWidget
-from .AutofocusWidget import AutofocusWidget
-from .basewidgets import WidgetFactory
-from .BeadRecWidget import BeadRecWidget
-from .ConsoleWidget import ConsoleWidget
-from .EtSTEDWidget import EtSTEDWidget
-from .FFTWidget import FFTWidget
-from .FocusLockWidget import FocusLockWidget
-from .ImageWidget import ImageWidget
-from .LaserWidget import LaserWidget
-from .MotCorrWidget import MotCorrWidget
-from .OptWidget import OptWidget
-from .PositionerWidget import PositionerWidget
-from .RecordingWidget import RecordingWidget
-from .RotationScanWidget import RotationScanWidget
-from .RotatorWidget import RotatorWidget
-from .SLMWidget import SLMWidget
-from .ScanWidgetBase import ScanWidgetBase
-from .ScanWidgetMoNaLISA import ScanWidgetMoNaLISA
-from .ScanWidgetPointScan import ScanWidgetPointScan
-from .SettingsWidget import SettingsWidget
-from .SLMWidget import SLMWidget
-from .TilingWidget import TilingWidget
-from .ULensesWidget import ULensesWidget
-from .ViewWidget import ViewWidget
-from .WatcherWidget import WatcherWidget
->>>>>>> ab5fa9b0
+        warnings.warn("HyphaWidget not available; please install imjoy-rpc module")