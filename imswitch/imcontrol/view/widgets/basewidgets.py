import os
import weakref
<<<<<<< HEAD

from qtpy import QtWidgets
=======
from abc import ABCMeta, abstractmethod
from qtpy import QtCore, QtWidgets

from imswitch.imcontrol.view import guitools


class _QObjectABCMeta(type(QtCore.QObject), ABCMeta):
    pass
>>>>>>> 916839e6


class WidgetFactory:
    """ Factory class for creating widgets. """

    def __init__(self, options):
        self._options = options
        self._baseKwargs = {}
        self._createdWidgets = []

    def createWidget(self, widgetClass, *args, **extraKwargs):
        kwargs = self._baseKwargs.copy()
        kwargs.update(extraKwargs)

        if issubclass(widgetClass, Widget):
            widget = widgetClass(self._options, *args, **kwargs)
        else:
            widget = widgetClass(*args, **kwargs)

        self._createdWidgets.append(weakref.ref(widget))
        return widget

    def setArgument(self, name, value):
        self._baseKwargs[name] = value


class Widget(QtWidgets.QWidget, metaclass=_QObjectABCMeta):
    """ Superclass for all Widgets. All Widgets are subclasses of QWidget. """

    @abstractmethod
    def __init__(self, options, *_args, **_kwargs):
        self._options = options
        QtWidgets.QWidget.__init__(self)

    def replaceWithError(self, errorText):
        errorLabel = QtWidgets.QLabel(errorText)

        grid = QtWidgets.QGridLayout()
        if self.layout() is not None:
            QtWidgets.QWidget().setLayout(self.layout())  # unset layout
        self.setLayout(grid)
        grid.addWidget(errorLabel)


class NapariHybridWidget(Widget, guitools.NapariBaseWidget, metaclass=_QObjectABCMeta):
    """ Superclass for widgets that can use the functionality of
    NapariBaseWidget. Derived classes should not implement __init__; instead,
    they should implement __post_init__. """

    def __init__(self, options, *, napariViewer=None):
        Widget.__init__(self, options)

        if napariViewer is None:
            if 'IMSWITCH_FULL_APP' not in os.environ or os.environ['IMSWITCH_FULL_APP'] != '1':
                # ImSwitch components running as napari plugins - raise error
                raise ValueError('napariViewer must be specified')

            self.replaceWithError('Could not load widget; napariViewer not specified. This error is'
                                  ' most likely happening because this widget requires the image'
                                  ' display widget to also be enabled, but it is not enabled in'
                                  ' your currently active hardware configuration.')
            return

        guitools.NapariBaseWidget.__init__(self, napariViewer)
        self.__post_init__()

    @abstractmethod
    def __post_init__(self):
        pass


# Copyright (C) 2020, 2021 TestaLab
# This file is part of ImSwitch.
#
# ImSwitch is free software: you can redistribute it and/or modify
# it under the terms of the GNU General Public License as published by
# the Free Software Foundation, either version 3 of the License, or
# (at your option) any later version.
#
# ImSwitch is distributed in the hope that it will be useful,
# but WITHOUT ANY WARRANTY; without even the implied warranty of
# MERCHANTABILITY or FITNESS FOR A PARTICULAR PURPOSE.  See the
# GNU General Public License for more details.
#
# You should have received a copy of the GNU General Public License
# along with this program.  If not, see <https://www.gnu.org/licenses/>.<|MERGE_RESOLUTION|>--- conflicted
+++ resolved
@@ -1,10 +1,7 @@
 import os
 import weakref
-<<<<<<< HEAD
+from abc import ABCMeta, abstractmethod
 
-from qtpy import QtWidgets
-=======
-from abc import ABCMeta, abstractmethod
 from qtpy import QtCore, QtWidgets
 
 from imswitch.imcontrol.view import guitools
@@ -12,7 +9,6 @@
 
 class _QObjectABCMeta(type(QtCore.QObject), ABCMeta):
     pass
->>>>>>> 916839e6
 
 
 class WidgetFactory:
