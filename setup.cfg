--- conflicted
+++ resolved
@@ -30,12 +30,12 @@
     numpy >= 1.19
     packaging >= 19
     #psutil >= 5.4.8s
-    
+
     pyqtgraph >= 0.12.1
     microscope >= 0.3.0
     pyserial >= 3.4
     QDarkStyle >= 3
-    
+
     qtpy >= 1.9
     requests >= 2.25
     scikit-image >= 0.18
@@ -43,27 +43,6 @@
     tifffile >= 2020.11.26
     zeroconf >= 0.39.0
     pymba >= 0.3.7
-<<<<<<< HEAD
-    opencv-python
-    Pyro5
-    useq-schema
-    pco
-    visa
-    UC2-REST 
-    openflexure-microscope-client
-    #NanoImagingPack @ https://gitlab.com/bionanoimaging/nanoimagingpack/
-    
-    #git+https://github.com/alliedvision/VimbaPython
-
-    # optional ( non jetson compatible )
-    #napari_sim_processor
-    #QScintilla >= 2.12
-    #PyQt5 >= 5.15.2
-    #napari-sim-processor
-
-
-
-=======
     opencv-python >= 4.6.0.66
     pco >= 0.1.0
     #napari-sim-processor
@@ -84,9 +63,8 @@
     # optional:
     #openflexure-microscope-client >=0.1.6
     #NanoImagingPack @ https://gitlab.com/bionanoimaging/nanoimagingpack/
-    
+
     #git+https://github.com/alliedvision/VimbaPython
->>>>>>> 96f811e9
     #NanoImagingPack @ git+ssh://git@gitlab.com/bionanoimaging/nanoimagingpack
     #git+https://github.com/alliedvision/VimbaPython
     #https://stackoverflow.com/questions/58612306/how-to-fix-importerror-dll-load-failed-while-importing-win32api
