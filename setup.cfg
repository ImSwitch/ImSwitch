[metadata]
name = ImSwitch
version = attr: imswitch.__version__
author = Xavier Casas Moreno
author_email = xaviercm@kth.se
description = Microscopy control
long_description = file: README.md
long_description_content_type = text/markdown
url = https://github.com/kasasxav/ImSwitch
project_urls =
    Bug Tracker = https://github.com/kasasxav/ImSwitch/issues
classifiers =
    Programming Language :: Python :: 3
    License :: OSI Approved :: GNU General Public License v3 or later (GPLv3+)
    Operating System :: OS Independent

[options]
packages = find:
include_package_data = True
python_requires = >=3.8
install_requires =
    coloredlogs >= 15
    colour-science >= 0.3
    dataclasses-json >= 0.5
    h5py >= 3
    pyvisa-py==0.4.1
    lantzdev[qt] >= 0.5.2
    luddite >= 1
    napari[pyqt5]
    nidaqmx >= 0.5.7
    numpy >= 1.19
    packaging >= 19
    psutil >= 5.4.8
    PyQt5 >= 5.15.2
    pyqtgraph >= 0.12.1
    microscope
    pyserial >= 3.4
    QDarkStyle >= 3
    QScintilla >= 2.12
    qtpy >= 1.9
    requests >= 2.25
    scikit-image >= 0.18
    Send2Trash >= 1.8
    tifffile >= 2020.11.26
    ome_zarr >= 0.6.1
    Pyro5 >= 5.14
    fastAPI >= 0.86.0
    uvicorn[standard] >= 0.19.0
    matplotlib >= 3.6
<<<<<<< HEAD
    pymmcore-plus
=======
    opencv-python
    msgpack
>>>>>>> 403f242a

[options.entry_points]
console_scripts =
    imswitch = imswitch.__main__:main<|MERGE_RESOLUTION|>--- conflicted
+++ resolved
@@ -47,12 +47,9 @@
     fastAPI >= 0.86.0
     uvicorn[standard] >= 0.19.0
     matplotlib >= 3.6
-<<<<<<< HEAD
     pymmcore-plus
-=======
     opencv-python
     msgpack
->>>>>>> 403f242a
 
 [options.entry_points]
 console_scripts =
