[metadata]
name = ImSwitchUC2
version = attr: imswitch.__version__
author = Benedict Diederich (openUC2)
author_email = benedictdied@gmail.com
description = Microscopy control
long_description = file: README.md
long_description_content_type = text/markdown
url = https://github.com/openUC2/ImSwitch
project_urls =
    Bug Tracker = https://github.com/openUC2/ImSwitch/issues
classifiers =
    Programming Language :: Python :: 3
    License :: OSI Approved :: GNU General Public License v3 or later (GPLv3+)
    Operating System :: OS Independent

[options]
packages = find:
include_package_data = True
# include dlls from gxipy folder in package
# package_data={'DLLs':[imswitch.__dlls__]}, # This is the most important line.
# package_data={'':['*.dll']}

python_requires = >=3.8
install_requires=
    pydantic
    coloredlogs >= 15
    colour-science >= 0.3
    dataclasses-json >= 0.5
    h5py >= 3
    pyvisa-py==0.4.1
    lantzdev[qt] >= 0.5.2
    luddite >= 1
    napari[pyqt5]
    nidaqmx >= 0.5.7
    numpy == 1.23.5
    packaging >= 19
    aiortc>=1.3.0
    PyQt5 >= 5.15.6
    pyqtgraph >= 0.12.1
    microscope >= 0.3.0
    pyserial >= 3.4
    QDarkStyle >= 3
    qtpy >= 1.9
    requests >= 2.25
    scikit-image >= 0.18
    Send2Trash >= 1.8
    tifffile >= 2020.11.26
    zeroconf >= 0.39.0
    pymba >= 0.3.7
    opencv-python >= 4.6.0.66
    pco >= 0.1.0
    UC2-REST
    esptool>=4.2.1
    setuptools<60.0.0
    pypylon>=1.8.0
    #numba>=0.53.1
    pandas>=1.3.0
    #opentrons>=3.15.0
    ome_zarr >= 0.6.1
    napari-sim-processor==0.0.10
    Pyro5 >= 5.14
    fastAPI >= 0.86.0
    uvicorn[standard] >= 0.19.0
    matplotlib >= 3.6
<<<<<<< HEAD
    PyQtWebEngine >= 5.15.6
    ome_types >= 0.2.7
    scikit-learn >= 0.24.2
    QScintilla >= 2.12
    aiortc >= 1.3.0
    imjoy-rpc 
    hypha>=0.15.31
    imjoy
    #labthings >=1.3.2
    # camera_stage_mapping --no-deps
    #napari-sim-processor
    # SIM-related packages from github
    #mcSIM @ git+ssh://git@github.com/QI2lab/mcSIM.git
    # install pip package from github with dev branch
    #mcSIM @ git+ssh://git@github.com/QI2lab/mcSIM.git@dev#egg=mcSIM
    #https://github.com/beniroquai/mcSIM/tree/dev
    # optional:
    #openflexure-microscope-client >=0.1.6
    #NanoImagingPack @ https://gitlab.com/bionanoimaging/nanoimagingpack/
    #git+https://github.com/alliedvision/VimbaPython
    #NanoImagingPack @ git+ssh://git@gitlab.com/bionanoimaging/nanoimagingpack
    #git+https://github.com/alliedvision/VimbaPython
    #https://stackoverflow.com/questions/58612306/how-to-fix-importerror-dll-load-failed-while-importing-win32api
    #pywin32 >= 304
    # for microeye
     #https://github.com/beniroquai/microEye
=======
    opencv-python
    msgpack

>>>>>>> 403f242a
[options.entry_points]
console_scripts =
    imswitch = imswitch.__main__:main<|MERGE_RESOLUTION|>--- conflicted
+++ resolved
@@ -63,7 +63,6 @@
     fastAPI >= 0.86.0
     uvicorn[standard] >= 0.19.0
     matplotlib >= 3.6
-<<<<<<< HEAD
     PyQtWebEngine >= 5.15.6
     ome_types >= 0.2.7
     scikit-learn >= 0.24.2
@@ -72,29 +71,9 @@
     imjoy-rpc 
     hypha>=0.15.31
     imjoy
-    #labthings >=1.3.2
-    # camera_stage_mapping --no-deps
-    #napari-sim-processor
-    # SIM-related packages from github
-    #mcSIM @ git+ssh://git@github.com/QI2lab/mcSIM.git
-    # install pip package from github with dev branch
-    #mcSIM @ git+ssh://git@github.com/QI2lab/mcSIM.git@dev#egg=mcSIM
-    #https://github.com/beniroquai/mcSIM/tree/dev
-    # optional:
-    #openflexure-microscope-client >=0.1.6
-    #NanoImagingPack @ https://gitlab.com/bionanoimaging/nanoimagingpack/
-    #git+https://github.com/alliedvision/VimbaPython
-    #NanoImagingPack @ git+ssh://git@gitlab.com/bionanoimaging/nanoimagingpack
-    #git+https://github.com/alliedvision/VimbaPython
-    #https://stackoverflow.com/questions/58612306/how-to-fix-importerror-dll-load-failed-while-importing-win32api
-    #pywin32 >= 304
-    # for microeye
-     #https://github.com/beniroquai/microEye
-=======
     opencv-python
     msgpack
 
->>>>>>> 403f242a
 [options.entry_points]
 console_scripts =
     imswitch = imswitch.__main__:main