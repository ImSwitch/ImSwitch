--- conflicted
+++ resolved
@@ -47,15 +47,9 @@
     Pyro5 >=5.13.1
     useq-schema >= 0.1.0
     pco >= 0.1.0
-<<<<<<< HEAD
-    #visa >= 1.11.3
+    UC2-REST >=0.1.0.7 
     #napari-sim-processor
-    UC2-REST >=0.1.0.7 
-=======
-    #napari-sim-processor
-    UC2-REST >=0.1.0.7 
     esptool>=4.2.1
->>>>>>> 2d2aa9ae
     #openflexure-microscope-client >=0.1.6
     #NanoImagingPack @ https://gitlab.com/bionanoimaging/nanoimagingpack/
     #napari_sim_processor
